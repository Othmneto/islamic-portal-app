--- conflicted
+++ resolved
@@ -3,8631 +3,6 @@
    — Adds day click → modal (Edit/Delete), occasions modal, OAuth indicators, prayer reminders
 */
 
-<<<<<<< HEAD
-// Global function declarations
-let syncWithGoogle, syncWithMicrosoft, fullSync, reauthorizeGoogle, reauthorizeMicrosoft, refreshGoogleToken, refreshMicrosoftToken, clearMicrosoftTokens;
-
-// Logging configuration
-const LOG_LEVELS = {
-    DEBUG: 0,
-    INFO: 1,
-    WARN: 2,
-    ERROR: 3
-};
-
-const LOG_LEVEL = LOG_LEVELS[localStorage.getItem('calendarLogLevel') || 'INFO'];
-
-const log = {
-    debug: (message, ...args) => LOG_LEVEL <= LOG_LEVELS.DEBUG && console.log(message, ...args),
-    info: (message, ...args) => LOG_LEVEL <= LOG_LEVELS.INFO && console.log(message, ...args),
-    warn: (message, ...args) => LOG_LEVEL <= LOG_LEVELS.WARN && console.warn(message, ...args),
-    error: (message, ...args) => LOG_LEVEL <= LOG_LEVELS.ERROR && console.error(message, ...args)
-};
-
-// Prevent double initialization
-(function() {
-    if (window.__calendarInit) return;
-    window.__calendarInit = true;
-
-document.addEventListener('DOMContentLoaded', () => {
-    // --- Constants and Configuration ---
-    const VIEWS = {
-        MONTH: 'month',
-        WEEK: 'week',
-        DAY: 'day',
-        YEAR: 'year'
-    };
-
-    const EVENT_CATEGORIES = {
-        PERSONAL: 'personal',
-        PRAYER: 'prayer',
-        ISLAMIC: 'islamic',
-        REMINDER: 'reminder',
-        HOLIDAY: 'holiday'
-    };
-
-    const PRAYER_NAMES = ['fajr', 'dhuhr', 'asr', 'maghrib', 'isha'];
-
-    // --- Authentication System (Single Source of Truth) ---
-    const auth = {
-        isAuthenticated: false,
-        token: null,
-        user: null,
-        lastChecked: null,
-
-        init() {
-            this.checkAuthStatus();
-            this.setupReauthBanner();
-        },
-
-        checkAuthStatus() {
-            const token = localStorage.getItem('authToken') ||
-                         localStorage.getItem('accessToken') ||
-                         localStorage.getItem('token') ||
-                         localStorage.getItem('jwt');
-
-            if (token) {
-                this.isAuthenticated = true;
-                this.token = token;
-                this.user = JSON.parse(localStorage.getItem('user') || 'null');
-                this.lastChecked = Date.now();
-            } else {
-                this.isAuthenticated = false;
-                this.token = null;
-                this.user = null;
-            }
-        },
-
-        setAuthenticated(token, user) {
-            this.isAuthenticated = true;
-            this.token = token;
-            this.user = user;
-            this.lastChecked = Date.now();
-            localStorage.setItem('authToken', token);
-            if (user) localStorage.setItem('user', JSON.stringify(user));
-            this.hideReauthBanner();
-        },
-
-        setUnauthenticated() {
-            this.isAuthenticated = false;
-            this.token = null;
-            this.user = null;
-            this.lastChecked = null;
-            localStorage.removeItem('authToken');
-            localStorage.removeItem('accessToken');
-            localStorage.removeItem('token');
-            localStorage.removeItem('jwt');
-            localStorage.removeItem('user');
-            this.showReauthBanner();
-        },
-
-        setupReauthBanner() {
-            if (!document.getElementById('reauth-banner')) {
-                const banner = document.createElement('div');
-                banner.id = 'reauth-banner';
-                banner.className = 'reauth-banner';
-                banner.style.cssText = `
-                    position: fixed; top: 0; left: 0; right: 0; z-index: 10000;
-                    background: #dc3545; color: white; padding: 10px; text-align: center;
-                    display: none; font-weight: bold;
-                `;
-                banner.innerHTML = `
-                    <span>⚠️ Authentication expired. Please <a href="/login.html" style="color: white; text-decoration: underline;">reconnect</a> to sync your calendar.</span>
-                    <button onclick="this.parentElement.style.display='none'" style="margin-left: 10px; background: white; color: #dc3545; border: none; padding: 5px 10px; border-radius: 3px; cursor: pointer;">×</button>
-                `;
-                document.body.appendChild(banner);
-            }
-        },
-
-        showReauthBanner() {
-            const banner = document.getElementById('reauth-banner');
-            if (banner) banner.style.display = 'block';
-        },
-
-        hideReauthBanner() {
-            const banner = document.getElementById('reauth-banner');
-            if (banner) banner.style.display = 'none';
-        }
-    };
-
-    // --- Enhanced Fetch Wrapper ---
-    async function authenticatedFetch(url, options = {}) {
-        // Add authentication headers
-        if (auth.isAuthenticated && auth.token) {
-            options.headers = {
-                ...options.headers,
-                'Authorization': `Bearer ${auth.token}`
-            };
-        }
-
-        // Always include credentials for cookie-based auth
-        options.credentials = 'include';
-
-        try {
-            const response = await fetch(url, options);
-
-            // Handle 401 responses more gracefully
-            if (response.status === 401) {
-                console.warn('🔒 Authentication expired, switching to offline mode');
-                // Don't automatically log out, just switch to offline mode
-                if (auth.isAuthenticated) {
-                    auth.setUnauthenticated();
-                }
-                // Return a mock response instead of throwing an error
-                return {
-                    ok: false,
-                    status: 401,
-                    statusText: 'Unauthorized',
-                    json: async () => ({ error: 'Authentication expired' }),
-                    text: async () => 'Authentication expired'
-                };
-            }
-
-            return response;
-        } catch (error) {
-            // Handle network errors gracefully
-            console.warn('🌐 Network error, switching to offline mode:', error.message);
-            return {
-                ok: false,
-                status: 0,
-                statusText: 'Network Error',
-                json: async () => ({ error: 'Network error' }),
-                text: async () => 'Network error'
-            };
-        }
-    }
-
-    // --- Logging System ---
-    const logger = {
-        levels: { DEBUG: 0, INFO: 1, WARN: 2, ERROR: 3 },
-        currentLevel: localStorage.getItem('calendar-log-level') || 'INFO',
-
-        debug(...args) {
-            if (this.levels[this.currentLevel] <= this.levels.DEBUG) {
-                console.log('🐛 [DEBUG]', ...args);
-            }
-        },
-
-        info(...args) {
-            if (this.levels[this.currentLevel] <= this.levels.INFO) {
-                console.log('ℹ️ [INFO]', ...args);
-            }
-        },
-
-        warn(...args) {
-            if (this.levels[this.currentLevel] <= this.levels.WARN) {
-                console.warn('⚠️ [WARN]', ...args);
-            }
-        },
-
-        error(...args) {
-            if (this.levels[this.currentLevel] <= this.levels.ERROR) {
-                console.error('❌ [ERROR]', ...args);
-            }
-        }
-    };
-
-    // --- Render Lock System ---
-    const renderLock = {
-        isRendering: false,
-        pendingRender: false,
-
-        async lock() {
-            if (this.isRendering) {
-                this.pendingRender = true;
-                return false;
-            }
-            this.isRendering = true;
-            return true;
-        },
-
-        unlock() {
-            this.isRendering = false;
-            if (this.pendingRender) {
-                this.pendingRender = false;
-                setTimeout(() => renderCalendarEnhanced(), 0);
-            }
-        }
-    };
-
-    // --- Event Deduplication System ---
-    const eventDeduplicator = {
-        seen: new Map(),
-
-        generateKey(event) {
-            const date = new Date(event.startDate || event.start).toISOString().slice(0, 10);
-            return `${event.source || 'unknown'}|${date}|${event.title}`;
-        },
-
-        isDuplicate(event) {
-            const key = this.generateKey(event);
-            return this.seen.has(key);
-        },
-
-        add(event) {
-            const key = this.generateKey(event);
-            this.seen.set(key, event);
-            return event;
-        },
-
-        clear() {
-            this.seen.clear();
-        }
-    };
-
-    // --- Input Sanitization ---
-    const sanitizer = {
-        sanitizeString(str) {
-            if (typeof str !== 'string') return '';
-            return str
-                .replace(/[<>]/g, '') // Remove potential HTML tags
-                .replace(/javascript:/gi, '') // Remove javascript: protocols
-                .replace(/on\w+=/gi, '') // Remove event handlers
-                .trim()
-                .substring(0, 1000); // Limit length
-        },
-
-        sanitizeUrl(url) {
-            if (typeof url !== 'string') return '';
-            try {
-                const parsed = new URL(url);
-                // Only allow http, https, and webcal protocols
-                if (!['http:', 'https:', 'webcal:'].includes(parsed.protocol)) {
-                    return '';
-                }
-                return parsed.toString();
-            } catch {
-                return '';
-            }
-        },
-
-        sanitizeEvent(event) {
-            return {
-                ...event,
-                title: this.sanitizeString(event.title),
-                description: this.sanitizeString(event.description),
-                location: this.sanitizeString(event.location),
-                meetingLink: this.sanitizeUrl(event.meetingLink),
-                source: event.source || 'local',
-                updatedAt: new Date()
-            };
-        }
-    };
-
-    // --- State Management ---
-    let currentDate = new Date();
-    let currentView = VIEWS.MONTH;
-    let currentTimezone = 'auto';
-    let events = [];
-    let calendarEvents = []; // Enhanced events array for advanced features
-    let userLocation = null;
-    let selectedDate = null;
-    let isOfflineMode = false; // Flag to track offline mode
-
-    // Integration state
-    let integrations = {
-        email: { connected: false, provider: null, oauthToken: null }
-    };
-
-    let userCountry = 'AE';
-    let userLatitude = 25.2048;
-    let userLongitude = 55.2708;
-
-    // --- DOM Elements ---
-    const elements = {
-        // Views
-        monthView: document.getElementById('month-view'),
-        weekView: document.getElementById('week-view'),
-        dayView: document.getElementById('day-view'),
-        yearView: document.getElementById('year-view'),
-
-        // Grids
-        monthGrid: document.getElementById('month-grid'),
-        weekGrid: document.getElementById('week-grid'),
-        dayGrid: document.getElementById('day-grid'),
-        yearGrid: document.getElementById('year-grid'),
-
-        // Controls
-        viewBtns: document.querySelectorAll('.view-btn'),
-        prevBtn: document.getElementById('prev-btn'),
-        nextBtn: document.getElementById('next-btn'),
-        todayBtn: document.getElementById('today-btn'),
-        currentPeriod: document.getElementById('current-period'),
-        calendarType: document.getElementById('calendar-type'),
-        timezoneSelect: document.getElementById('timezone-select'),
-
-        // Event Management
-        addEventBtn: document.getElementById('add-event-btn'),
-        eventsList: document.getElementById('events-list'),
-        eventSearch: document.getElementById('event-search'),
-        eventCategoryFilter: document.getElementById('event-category-filter'),
-
-
-        // Modals
-        eventModal: document.getElementById('event-modal'),
-        locationModal: document.getElementById('location-modal'),
-        emailSyncModal: document.getElementById('email-sync-modal'),
-        eventForm: document.getElementById('event-form'),
-
-        // Integration elements
-        emailSyncBtn: document.getElementById('email-sync-btn'),
-        syncAllBtn: document.getElementById('sync-all-btn'),
-        emailSyncStatus: document.getElementById('email-sync-status'),
-        syncStatus: document.getElementById('sync-status'),
-
-        // Connected status elements
-        emailConnectedStatus: document.getElementById('email-connected-status'),
-        emailSetupFlow: document.getElementById('email-setup-flow'),
-
-        // Theme
-        themeToggle: document.getElementById('theme-toggle'),
-
-        // Notification
-        notification: document.getElementById('notification')
-    };
-
-    // --- Enhanced Utility Functions ---
-    function showNotification(message, type = 'info', duration = 3000) {
-        if (!elements.notification) return;
-
-        // Create notification with enhanced styling
-        const notification = elements.notification;
-        notification.innerHTML = `
-            <div class="notification-content">
-                <i class="fa-solid ${getNotificationIcon(type)}"></i>
-                <span>${message}</span>
-            </div>
-        `;
-
-        notification.className = `notification show ${type}`;
-
-        // Add animation classes
-        notification.style.animation = 'slideInRight 0.3s ease';
-
-        setTimeout(() => {
-            notification.style.animation = 'slideOutRight 0.3s ease';
-            setTimeout(() => {
-                notification.classList.remove('show');
-                notification.style.animation = '';
-            }, 300);
-        }, duration);
-    }
-
-    function getNotificationIcon(type) {
-        const icons = {
-            success: 'fa-check-circle',
-            error: 'fa-exclamation-circle',
-            warning: 'fa-exclamation-triangle',
-            info: 'fa-info-circle'
-        };
-        return icons[type] || icons.info;
-    }
-
-    function showLoadingState(element, text = 'Loading...') {
-        if (!element) return;
-        const originalContent = element.innerHTML;
-        element.innerHTML = `
-            <i class="fa-solid fa-spinner fa-spin"></i>
-            <span>${text}</span>
-        `;
-        element.disabled = true;
-        element.classList.add('loading');
-        return originalContent;
-    }
-
-    function hideLoadingState(element, originalContent) {
-        if (!element) return;
-        element.innerHTML = originalContent;
-        element.disabled = false;
-        element.classList.remove('loading');
-    }
-
-    function addRippleEffect(element, event) {
-        const ripple = document.createElement('span');
-        const rect = element.getBoundingClientRect();
-        const size = Math.max(rect.width, rect.height);
-        const x = event.clientX - rect.left - size / 2;
-        const y = event.clientY - rect.top - size / 2;
-
-        ripple.style.width = ripple.style.height = size + 'px';
-        ripple.style.left = x + 'px';
-        ripple.style.top = y + 'px';
-        ripple.classList.add('ripple');
-
-        element.appendChild(ripple);
-
-        setTimeout(() => {
-            ripple.remove();
-        }, 600);
-    }
-
-    function debounce(func, wait) {
-        let timeout;
-        return function executedFunction(...args) {
-            const later = () => {
-                clearTimeout(timeout);
-                func(...args);
-            };
-            clearTimeout(timeout);
-            timeout = setTimeout(later, wait);
-        };
-    }
-
-    function throttle(func, limit) {
-        let inThrottle;
-        return function() {
-            const args = arguments;
-            const context = this;
-            if (!inThrottle) {
-                func.apply(context, args);
-                inThrottle = true;
-                setTimeout(() => inThrottle = false, limit);
-            }
-        };
-    }
-
-    function formatDate(date, format = 'YYYY-MM-DD') {
-        return moment(date).format(format);
-    }
-
-    function formatTime(date, format = 'HH:mm') {
-        return moment(date).format(format);
-    }
-
-    function convertToHijri(date) {
-        try {
-            const m = moment(date);
-            return {
-                iso: m.format('YYYY-MM-DD'),
-                hijri: m.format('iYYYY-iMM-iDD'),
-                hijriLabel: m.format('iD iMMMM iYYYY')
-            };
-        } catch {
-            return { iso: new Date(date).toISOString().slice(0,10) };
-        }
-    }
-
-    function getTimezone() {
-        if (currentTimezone === 'auto') {
-            return Intl.DateTimeFormat().resolvedOptions().timeZone;
-        }
-        return currentTimezone;
-    }
-
-    function applyTheme(theme) {
-        document.body.className = theme === 'light' ? 'light-mode' : '';
-        if (elements.themeToggle) {
-            elements.themeToggle.checked = (theme === 'light');
-        }
-    }
-
-    // --- Calendar Navigation ---
-    function updateCurrentPeriod() {
-        const format = currentView === VIEWS.YEAR ? { year: 'numeric' } :
-                      currentView === VIEWS.MONTH ? { month: 'long', year: 'numeric' } :
-                      currentView === VIEWS.WEEK ? { month: 'short', day: 'numeric', year: 'numeric' } :
-                      { weekday: 'long', month: 'long', day: 'numeric', year: 'numeric' };
-        const timeZone = resolveCalendarTimeZone();
-        try {
-            const formatter = new Intl.DateTimeFormat(undefined, { ...format, timeZone });
-            elements.currentPeriod.textContent = formatter.format(currentDate);
-        } catch (e) {
-            // Fallback using moment-timezone if available or default moment
-            if (typeof moment !== 'undefined' && moment.tz && timeZone) {
-                const m = moment(currentDate).tz(timeZone);
-                const fmt = currentView === VIEWS.YEAR ? 'YYYY' :
-                            currentView === VIEWS.MONTH ? 'MMMM YYYY' :
-                            currentView === VIEWS.WEEK ? 'MMM D, YYYY' :
-                            'dddd, MMMM D, YYYY';
-                elements.currentPeriod.textContent = m.format(fmt);
-            } else if (typeof moment !== 'undefined') {
-                const fmt = currentView === VIEWS.YEAR ? 'YYYY' :
-                            currentView === VIEWS.MONTH ? 'MMMM YYYY' :
-                            currentView === VIEWS.WEEK ? 'MMM D, YYYY' :
-                            'dddd, MMMM D, YYYY';
-                elements.currentPeriod.textContent = moment(currentDate).format(fmt);
-            } else {
-                elements.currentPeriod.textContent = currentDate.toLocaleString();
-            }
-        }
-    }
-
-    function resolveCalendarTimeZone() {
-        // priority: user selected timezone -> saved preference -> browser
-        const selected = document.getElementById('timezone-select')?.value;
-        if (selected && selected !== 'auto') return selected;
-        return (window.userPreferences?.timezone) || Intl.DateTimeFormat().resolvedOptions().timeZone || 'UTC';
-    }
-
-    function navigateCalendar(direction) {
-        switch (currentView) {
-            case VIEWS.MONTH:
-                currentDate.setMonth(currentDate.getMonth() + direction);
-                break;
-            case VIEWS.WEEK:
-                currentDate.setDate(currentDate.getDate() + (direction * 7));
-                break;
-            case VIEWS.DAY:
-                currentDate.setDate(currentDate.getDate() + direction);
-                break;
-            case VIEWS.YEAR:
-                currentDate.setFullYear(currentDate.getFullYear() + direction);
-                break;
-        }
-        renderCalendar();
-        updateCurrentPeriod();
-    }
-
-    function goToToday() {
-        currentDate = new Date();
-        renderCalendar();
-        updateCurrentPeriod();
-    }
-
-    // --- Calendar Rendering ---
-    function renderCalendar() {
-        console.log('🎨 Rendering calendar...');
-        renderCalendarEnhanced();
-    }
-
-
-    function getDayEventsHTML(date) {
-        const dayEvents = getDayEvents(date);
-        if (dayEvents.length === 0) return '';
-
-
-        return dayEvents.map(event => {
-            const categoryClass = event.category || 'personal';
-            return `<div class="event-indicator ${categoryClass}" title="${event.title}"></div>`;
-        }).join('');
-    }
-
-
-
-    function renderYearView() {
-        if (!elements.yearGrid) return;
-
-        elements.yearGrid.innerHTML = '';
-
-        const year = currentDate.getFullYear();
-
-        for (let month = 0; month < 12; month++) {
-            const monthElement = document.createElement('div');
-            monthElement.className = 'year-month';
-            monthElement.innerHTML = `
-                <div class="month-header">${moment({year, month}).format('MMMM')}</div>
-                <div class="month-mini-grid"></div>
-            `;
-
-            const miniGrid = monthElement.querySelector('.month-mini-grid');
-            const monthDate = new Date(year, month, 1);
-            const daysInMonth = new Date(year, month + 1, 0).getDate();
-            const firstDay = monthDate.getDay();
-
-            // Add empty cells for days before month starts
-            for (let i = 0; i < firstDay; i++) {
-                const emptyDay = document.createElement('div');
-                emptyDay.className = 'mini-day empty';
-                miniGrid.appendChild(emptyDay);
-            }
-
-            // Add days of the month
-            for (let day = 1; day <= daysInMonth; day++) {
-                const dayElement = document.createElement('div');
-                dayElement.className = 'mini-day';
-                dayElement.textContent = day;
-
-                const dayDate = new Date(year, month, day);
-                const dayEvents = getDayEvents(dayDate);
-                if (dayEvents) {
-                    dayElement.classList.add('has-events');
-                }
-
-                dayElement.addEventListener('click', () => {
-                    currentDate = dayDate;
-                    switchToView(VIEWS.MONTH);
-                });
-
-                miniGrid.appendChild(dayElement);
-            }
-
-            elements.yearGrid.appendChild(monthElement);
-        }
-    }
-
-    // --- Event Management ---
-    function getDayEvents(date) {
-        const dateStr = formatDate(date);
-        const dayEvents = calendarEvents.filter(event => {
-            const eventDate = new Date(event.startDate || event.start);
-            const eventDateStr = formatDate(eventDate);
-            const matches = eventDateStr === dateStr;
-
-            // Debug logging for Islamic events
-            if (event.isIslamicEvent && matches) {
-                log.debug(`🕌 Islamic event match: ${event.title} (${eventDateStr} === ${dateStr})`);
-            }
-
-            return matches;
-        });
-
-
-        return dayEvents;
-    }
-
-    function addEventsToWeekView() {
-        console.log('Adding events to week view. Total calendar events:', calendarEvents.length);
-        console.log('Calendar events:', calendarEvents);
-
-        const weekEvents = calendarEvents.filter(event => {
-            const eventDate = new Date(event.startDate || event.start);
-            const startOfWeek = new Date(currentDate);
-            startOfWeek.setDate(currentDate.getDate() - currentDate.getDay());
-            const endOfWeek = new Date(startOfWeek);
-            endOfWeek.setDate(startOfWeek.getDate() + 6);
-
-            return eventDate >= startOfWeek && eventDate <= endOfWeek;
-        });
-
-        console.log('Week events found:', weekEvents.length);
-        console.log('Week events:', weekEvents);
-
-        weekEvents.forEach(event => {
-            const eventDate = new Date(event.startDate || event.start);
-            const dayOfWeek = eventDate.getDay();
-            const hour = eventDate.getHours();
-            const endHour = event.endDate ? new Date(event.endDate).getHours() : hour + 1;
-
-            console.log('Processing event:', event.title, 'Day:', dayOfWeek, 'Start Hour:', hour, 'End Hour:', endHour);
-
-            // Find the correct day cell
-            const dayCell = document.querySelector(`[data-day="${dayOfWeek}"][data-hour="${hour}"]`);
-            if (dayCell) {
-                const eventElement = document.createElement('div');
-                eventElement.className = 'week-event';
-                eventElement.textContent = event.title || 'Event';
-                eventElement.style.backgroundColor = event.color || '#3b82f6';
-                eventElement.style.color = 'white';
-                eventElement.style.padding = '2px 4px';
-                eventElement.style.fontSize = '0.7rem';
-                eventElement.style.borderRadius = '2px';
-                eventElement.style.margin = '1px';
-                eventElement.style.position = 'absolute';
-                eventElement.style.top = '20px';
-                eventElement.style.left = '2px';
-                eventElement.style.right = '2px';
-                eventElement.style.zIndex = '10';
-                eventElement.style.overflow = 'hidden';
-                eventElement.style.textOverflow = 'ellipsis';
-                eventElement.style.whiteSpace = 'nowrap';
-
-                // Calculate height for multi-hour events
-                const duration = endHour - hour;
-                if (duration > 1) {
-                    eventElement.style.height = `${(duration * 60) - 4}px`;
-                    eventElement.style.top = '2px';
-                }
-
-                // Add click handler
-                eventElement.addEventListener('click', (e) => {
-                    e.stopPropagation();
-                    console.log('Event clicked:', event.title);
-                    // You can add event details modal here
-                });
-
-                dayCell.appendChild(eventElement);
-                console.log('Added event to cell:', event.title);
-            } else {
-                console.log('Could not find cell for day:', dayOfWeek, 'hour:', hour);
-            }
-        });
-    }
-
-    function addEventsToDayView() {
-        console.log('Adding events to day view');
-
-        const dayEvents = getDayEvents(currentDate);
-        console.log('Day events found:', dayEvents.length);
-        console.log('Day events:', dayEvents);
-
-        dayEvents.forEach(event => {
-            const eventDate = new Date(event.startDate || event.start);
-            const hour = eventDate.getHours();
-            const endHour = event.endDate ? new Date(event.endDate).getHours() : hour + 1;
-
-            console.log('Processing day event:', event.title, 'Hour:', hour, 'End Hour:', endHour);
-
-            const daySlot = document.querySelector(`.day-slot[data-hour="${hour}"]`);
-            if (daySlot) {
-                const eventElement = document.createElement('div');
-                eventElement.className = 'day-event';
-                eventElement.innerHTML = `
-                    <div class="event-title">${event.title || 'Event'}</div>
-                    <div class="event-time">${formatTime(eventDate, 'HH:mm')}${event.endDate ? ' - ' + formatTime(new Date(event.endDate), 'HH:mm') : ''}</div>
-                    <div class="event-category">${event.category || ''}</div>
-                `;
-                eventElement.style.backgroundColor = event.color || '#3b82f6';
-                eventElement.style.color = 'white';
-                eventElement.style.padding = '8px';
-                eventElement.style.margin = '2px';
-                eventElement.style.borderRadius = '4px';
-                eventElement.style.fontSize = '0.8rem';
-                eventElement.style.cursor = 'pointer';
-                eventElement.style.position = 'relative';
-                eventElement.style.zIndex = '10';
-
-                // Calculate height for multi-hour events
-                const duration = endHour - hour;
-                if (duration > 1) {
-                    eventElement.style.height = `${(duration * 60) - 4}px`;
-                    eventElement.style.position = 'absolute';
-                    eventElement.style.top = '2px';
-                    eventElement.style.left = '2px';
-                    eventElement.style.right = '2px';
-                }
-
-                // Add click handler
-                eventElement.addEventListener('click', (e) => {
-                    e.stopPropagation();
-                    console.log('Day event clicked:', event.title);
-                    // You can add event details modal here
-                });
-
-                daySlot.appendChild(eventElement);
-                console.log('Added day event to slot:', event.title);
-            } else {
-                console.log('Could not find day slot for hour:', hour);
-            }
-        });
-    }
-
-    function createEventElement(event) {
-        const eventDiv = document.createElement('div');
-        eventDiv.className = `event-item ${event.category}`;
-        eventDiv.innerHTML = `
-            <div class="event-title">${event.title}</div>
-            <div class="event-time">${formatTime(event.startDate, 'HH:mm')}</div>
-        `;
-
-        eventDiv.addEventListener('click', (e) => {
-            e.stopPropagation();
-            editEvent(event);
-        });
-
-        return eventDiv;
-    }
-
-    function loadDayEvents(date) {
-        const dayEvents = getDayEvents(date);
-        renderEventsList(dayEvents);
-    }
-
-    function renderEventsList(eventsToShow = calendarEvents) {
-        if (!elements.eventsList) return;
-
-        elements.eventsList.innerHTML = '';
-
-        if (eventsToShow.length === 0) {
-            elements.eventsList.innerHTML = '<div class="no-events">No events found</div>';
-            return;
-        }
-
-        eventsToShow.forEach(event => {
-            const eventElement = document.createElement('div');
-            eventElement.className = `event-list-item ${event.category}`;
-            eventElement.innerHTML = `
-                <div class="event-info">
-                    <div class="event-title">${event.title}</div>
-                    <div class="event-date">${formatDate(event.startDate || event.start, 'MMM D, YYYY')}</div>
-                    <div class="event-time">${formatTime(event.startDate || event.start, 'HH:mm')}</div>
-                </div>
-                <div class="event-actions">
-                    <button class="edit-event-btn" data-id="${event.id}"><i class="fa-solid fa-edit"></i></button>
-                    <button class="delete-event-btn" data-id="${event.id}"><i class="fa-solid fa-trash"></i></button>
-                </div>
-            `;
-
-            elements.eventsList.appendChild(eventElement);
-        });
-    }
-
-
-
-    // --- Advanced Integration Functions ---
-
-
-    function generateQRCode(elementId, url) {
-        const element = document.getElementById(elementId);
-        if (!element) return;
-
-        // Create a simple QR code representation
-        element.innerHTML = `
-            <div style="
-                width: 100%;
-                height: 100%;
-                background: #f0f0f0;
-                display: flex;
-                flex-direction: column;
-                align-items: center;
-                justify-content: center;
-                border-radius: 8px;
-                font-size: 12px;
-                text-align: center;
-                color: #666;
-            ">
-                <div style="font-size: 24px; margin-bottom: 8px;">📱</div>
-                <div>QR Code</div>
-                <div style="word-break: break-all; margin-top: 4px;">${url}</div>
-            </div>
-        `;
-    }
-
-    function generateCalendarExportURL() {
-        const baseUrl = window.location.origin;
-        return `${baseUrl}/api/calendar/export?format=ics&token=${generateToken()}`;
-    }
-
-    function generateToken() {
-        return Math.random().toString(36).substring(2, 15) + Math.random().toString(36).substring(2, 15);
-    }
-
-    function generateOAuthToken() {
-        // In a real implementation, this would be returned from the OAuth provider
-        return 'oauth_' + Math.random().toString(36).substring(2, 15) + Math.random().toString(36).substring(2, 15);
-    }
-
-    function generateSimpleMeetingLink(meetingType, eventData) {
-        const meetingId = Math.random().toString(36).substring(2, 15);
-
-        switch (meetingType) {
-            case 'teams':
-                return `https://teams.microsoft.com/l/meetup-join/${meetingId}`;
-            case 'google-meet':
-                return `https://meet.google.com/${meetingId}`;
-            case 'webex':
-                return `https://webex.com/join/${meetingId}`;
-            case 'custom':
-                return document.getElementById('meeting-link').value || null;
-            default:
-                return null;
-        }
-    }
-
-
-
-    // Email Integration Functions
-    function openEmailSyncModal() {
-        console.log('📧 Opening email sync modal...');
-        console.log('📧 Email sync modal element:', elements.emailSyncModal);
-        if (elements.emailSyncModal) {
-            elements.emailSyncModal.style.display = 'block';
-            updateEmailModalContent();
-            console.log('✅ Email sync modal opened successfully');
-        } else {
-            console.error('❌ Email sync modal element not found');
-        }
-    }
-
-    function closeEmailSyncModal() {
-        elements.emailSyncModal.style.display = 'none';
-    }
-
-    function openEmailSettings() {
-        openEmailSyncModal();
-    }
-
-    // Update modal content based on connection status
-
-    function updateEmailModalContent() {
-        console.log('📧 Updating email modal content...');
-        console.log('📧 Email integration status:', integrations.email);
-        console.log('📧 Email connected status elements:', elements.emailConnectedStatus, elements.emailSetupFlow);
-
-        if (integrations.email && integrations.email.connected) {
-            // Show connected status
-            if (elements.emailConnectedStatus) {
-                elements.emailConnectedStatus.style.display = 'block';
-            }
-            if (elements.emailSetupFlow) {
-                elements.emailSetupFlow.style.display = 'none';
-            }
-
-            // Update connected status details
-            const providerElement = document.getElementById('connected-email-provider');
-            const lastSyncElement = document.getElementById('connected-email-last-sync');
-            if (providerElement) {
-                providerElement.textContent = integrations.email.provider || 'Unknown';
-            }
-            if (lastSyncElement) {
-                lastSyncElement.textContent = integrations.email.lastSync || 'Never';
-            }
-            console.log('✅ Email modal content updated - connected status');
-        } else {
-            // Show setup flow
-            if (elements.emailConnectedStatus) {
-                elements.emailConnectedStatus.style.display = 'none';
-            }
-            if (elements.emailSetupFlow) {
-                elements.emailSetupFlow.style.display = 'block';
-            }
-            console.log('✅ Email modal content updated - setup flow');
-        }
-    }
-
-    // Open Email Settings - Make it global
-    window.openEmailSettings = function() {
-        console.log('⚙️ Opening email settings...');
-
-        // Create a simple settings modal
-        const settingsModal = document.createElement('div');
-        settingsModal.className = 'modal';
-        settingsModal.id = 'email-settings-modal';
-        settingsModal.innerHTML = `
-            <div class="modal-content">
-                <div class="modal-header">
-                    <h3>Email Integration Settings</h3>
-                    <button class="close-btn" onclick="closeEmailSettings()">&times;</button>
-                </div>
-                <div class="modal-body">
-                    <div class="settings-section">
-                        <h4>Connected Providers</h4>
-                        <div class="provider-list" id="connected-providers">
-                            <!-- Providers will be dynamically added here -->
-                        </div>
-                    </div>
-                    <div class="settings-section">
-                        <h4>Sync Options</h4>
-                        <div class="sync-options">
-                            <label class="checkbox-label">
-                                <input type="checkbox" checked>
-                                <span>Auto-sync events</span>
-                            </label>
-                            <label class="checkbox-label">
-                                <input type="checkbox" checked>
-                                <span>Sync reminders</span>
-                            </label>
-                            <label class="checkbox-label">
-                                <input type="checkbox">
-                                <span>Two-way sync</span>
-                            </label>
-                        </div>
-                    </div>
-                    <div class="settings-actions">
-                        <button class="btn-secondary" onclick="testEmailConnection()">Test Connection</button>
-                        <button class="btn-danger" onclick="disconnectEmailIntegration()">Disconnect</button>
-                        <button class="btn-primary" onclick="closeEmailSettings()">Close</button>
-                    </div>
-                </div>
-            </div>
-        `;
-
-        document.body.appendChild(settingsModal);
-        settingsModal.style.display = 'flex';
-
-        // Populate connected providers
-        populateConnectedProviders();
-
-        console.log('✅ Email settings modal opened');
-    };
-
-    // Populate Connected Providers
-    function populateConnectedProviders() {
-        const providersContainer = document.getElementById('connected-providers');
-        if (!providersContainer) return;
-
-        const provider = integrations.email?.provider || 'Unknown';
-        const providers = provider.split(',').map(p => p.trim());
-
-        console.log('🔍 Populating providers:', { provider, providers });
-
-        providersContainer.innerHTML = '';
-
-        providers.forEach(providerName => {
-            const providerItem = document.createElement('div');
-            providerItem.className = 'provider-item';
-
-            let iconClass = 'fa-envelope';
-            let displayName = providerName;
-
-            switch (providerName.toLowerCase()) {
-                case 'google':
-                    iconClass = 'fa-brands fa-google';
-                    displayName = 'Google Calendar';
-                    break;
-                case 'microsoft':
-                    iconClass = 'fa-brands fa-microsoft';
-                    displayName = 'Microsoft Outlook';
-                    break;
-                default:
-                    iconClass = 'fa-envelope';
-                    displayName = providerName;
-            }
-
-            providerItem.innerHTML = `
-                <i class="${iconClass}"></i>
-                <span>${displayName}</span>
-                <span class="status-badge connected">Connected</span>
-            `;
-
-            providersContainer.appendChild(providerItem);
-        });
-
-        console.log('✅ Providers populated:', providers.length);
-    }
-
-    // Close Email Settings
-    window.closeEmailSettings = function() {
-        const modal = document.getElementById('email-settings-modal');
-        if (modal) {
-            modal.remove();
-            console.log('✅ Email settings modal closed');
-        }
-    };
-
-    // Test Email Connection
-    window.testEmailConnection = function() {
-        showNotification('Testing email connection...', 'info');
-        // Add actual test logic here
-        setTimeout(() => {
-            showNotification('Email connection test successful!', 'success');
-        }, 2000);
-    };
-
-    // Disconnect Email Integration
-    window.disconnectEmailIntegration = function() {
-        if (confirm('Are you sure you want to disconnect your email integration?')) {
-            showNotification('Disconnecting email integration...', 'info');
-            // Add actual disconnect logic here
-            setTimeout(() => {
-                showNotification('Email integration disconnected', 'success');
-                closeEmailSettings();
-                // Refresh the integration status
-                loadIntegrationSettings();
-            }, 1000);
-        }
-    };
-
-    // Disconnect integration
-    async function disconnectIntegration(type) {
-        try {
-            showNotification(`Disconnecting ${type} integration...`, 'info');
-
-            const authToken = localStorage.getItem('accessToken') || localStorage.getItem('authToken') || localStorage.getItem('token') || localStorage.getItem('jwt');
-            if (!authToken) {
-                throw new Error('No authentication token found');
-            }
-
-            const response = await fetch(`/api/calendar/disconnect/${type}`, {
-                method: 'POST',
-                headers: {
-                    'Content-Type': 'application/json'
-                },
-                credentials: 'include'
-            });
-
-            if (response.ok) {
-                // Update local state
-                if (integrations[type]) {
-                    integrations[type].connected = false;
-                    integrations[type].provider = null;
-                    integrations[type].lastSync = null;
-                }
-
-                // Update UI
-            updateIntegrationStatus();
-                updateEmailModalContent();
-
-                showNotification(`${type} integration disconnected successfully`, 'success');
-            } else {
-                throw new Error('Failed to disconnect integration');
-            }
-        } catch (error) {
-            console.error(`Error disconnecting ${type} integration:`, error);
-            showNotification(`Failed to disconnect ${type} integration: ${error.message}`, 'error');
-        }
-    }
-
-    async function setupEmailSync(provider) {
-        try {
-            showNotification(`Setting up ${provider} integration with OAuth...`, 'info');
-
-            // Get OAuth URL from server
-            const authToken = localStorage.getItem('accessToken') || localStorage.getItem('authToken') || localStorage.getItem('token') || localStorage.getItem('jwt');
-            const response = await fetch(`/api/calendar/connect/${provider}`, {
-                method: 'POST',
-                headers: {
-                    'Content-Type': 'application/json'
-                },
-                credentials: 'include'
-            });
-
-            if (!response.ok) {
-                const errorData = await response.json();
-                throw new Error(errorData.error || 'Failed to initiate OAuth flow');
-            }
-
-            const data = await response.json();
-            if (!data.success) {
-                throw new Error(data.error || 'Failed to get OAuth URL');
-            }
-
-            // Redirect to OAuth provider
-            showNotification(`Redirecting to ${provider} for calendar permissions...`, 'info');
-            window.location.href = data.authUrl;
-
-        } catch (error) {
-            console.error('Email sync setup error:', error);
-            showNotification(`Failed to setup ${provider} integration: ${error.message}`, 'error');
-        }
-    }
-
-
-    function generateWebcalURL() {
-        const baseUrl = window.location.origin;
-        return `webcal://${baseUrl.replace('http://', '').replace('https://', '')}/api/calendar/export?format=ics`;
-    }
-
-    function startEmailAutoSync() {
-        if (integrations.email.autoSync) {
-            setInterval(() => {
-                if (integrations.email.connected) {
-                    syncToEmailCalendar();
-                }
-            }, integrations.email.config?.syncInterval || 600000);
-        }
-    }
-
-    function showEmailSetupInstructions(provider, config) {
-        const instructions = provider === 'gmail' ?
-            `Gmail Setup Instructions:
-1. Open Google Calendar
-2. Go to Settings > Add calendar > From URL
-3. Enter: ${config.webcalUrl}
-4. Click "Add Calendar"
-5. Your events will sync automatically!` :
-            `Outlook Setup Instructions:
-1. Open Outlook Calendar
-2. Go to File > Account Settings > Internet Calendars
-3. Click "New" and enter: ${config.webcalUrl}
-4. Click "Add"
-5. Your events will sync automatically!`;
-
-        showNotification(instructions, 'info', 8000);
-    }
-
-
-
-    // Send Email Invitation
-    async function sendEmailInvitation(eventData, attendees) {
-        try {
-            if (!integrations.email.connected) {
-                throw new Error('Email integration not connected');
-            }
-
-            const provider = integrations.email.provider;
-            if (!provider) {
-                throw new Error('No email provider configured');
-            }
-
-            // Sync event to calendar first
-            const authToken = localStorage.getItem('accessToken') || localStorage.getItem('authToken') || localStorage.getItem('token') || localStorage.getItem('jwt');
-            const response = await fetch(`/api/calendar/sync/${provider}`, {
-                method: 'POST',
-                headers: {
-                    'Content-Type': 'application/json'
-                },
-                credentials: 'include',
-                body: JSON.stringify({
-                    events: [eventData]
-                })
-            });
-
-            if (!response.ok) {
-                const errorData = await response.json();
-                throw new Error(errorData.error || 'Failed to sync event to calendar');
-            }
-
-            const data = await response.json();
-            if (!data.success) {
-                throw new Error(data.error || 'Calendar sync failed');
-            }
-
-            // Generate email content
-            const emailContent = generateEmailInvitation(eventData, attendees);
-
-            // Store email invitation
-            const invitation = {
-                id: Date.now().toString(),
-                eventId: eventData.id,
-                attendees: attendees,
-                content: emailContent,
-                sentAt: new Date(),
-                status: 'sent',
-                provider: provider
-            };
-
-            // Save to localStorage
-            saveEmailInvitation(invitation);
-
-            // Generate downloadable email file
-            downloadEmailInvitation(emailContent, eventData.title);
-
-            showNotification(`Event synced to ${provider.toUpperCase()} calendar and email invitations prepared!`, 'success');
-            return true;
-        } catch (error) {
-            console.error('Email invitation error:', error);
-            showNotification('Failed to prepare email invitations', 'error');
-            return false;
-        }
-    }
-
-    function generateEmailInvitation(eventData, attendees) {
-        const startDate = formatDate(eventData.startDate, 'MMMM D, YYYY [at] h:mm A');
-        const endDate = eventData.endDate ? formatDate(eventData.endDate, 'h:mm A') : '';
-        const duration = endDate ? ` to ${endDate}` : '';
-
-        return {
-            subject: `Invitation: ${eventData.title}`,
-            body: `
-Dear Attendee,
-
-You are invited to attend the following event:
-
-Event: ${eventData.title}
-Date: ${startDate}${duration}
-${eventData.description ? `Description: ${eventData.description}` : ''}
-${eventData.meetingLink ? `Meeting Link: ${eventData.meetingLink}` : ''}
-
-Please add this event to your calendar.
-
-Best regards,
-Calendar System
-            `.trim(),
-            html: `
-                <div style="font-family: Arial, sans-serif; max-width: 600px; margin: 0 auto;">
-                    <h2>Event Invitation</h2>
-                    <h3>${eventData.title}</h3>
-                    <p><strong>Date:</strong> ${startDate}${duration}</p>
-                    ${eventData.description ? `<p><strong>Description:</strong> ${eventData.description}</p>` : ''}
-                    ${eventData.meetingLink ? `<p><strong>Meeting Link:</strong> <a href="${eventData.meetingLink}">Join Meeting</a></p>` : ''}
-                    <p>Please add this event to your calendar.</p>
-                </div>
-            `
-        };
-    }
-
-    function saveEmailInvitation(invitation) {
-        const invitations = JSON.parse(localStorage.getItem('calendar-invitations') || '[]');
-        invitations.push(invitation);
-        localStorage.setItem('calendar-invitations', JSON.stringify(invitations));
-    }
-
-    function downloadEmailInvitation(content, eventTitle) {
-        const blob = new Blob([content.body], { type: 'text/plain' });
-        const url = URL.createObjectURL(blob);
-        const a = document.createElement('a');
-        a.href = url;
-        a.download = `${eventTitle.replace(/[^a-z0-9]/gi, '_').toLowerCase()}_invitation.txt`;
-        document.body.appendChild(a);
-        a.click();
-        document.body.removeChild(a);
-        URL.revokeObjectURL(url);
-    }
-
-
-    function generateCalendarExport(eventData) {
-        const startDate = formatDate(eventData.startDate, 'YYYYMMDDTHHmmss');
-        const endDate = eventData.endDate ? formatDate(eventData.endDate, 'YYYYMMDDTHHmmss') : startDate;
-
-        return `BEGIN:VCALENDAR
-VERSION:2.0
-PRODID:-//Calendar System//EN
-BEGIN:VEVENT
-UID:${eventData.id}@calendar.system
-DTSTART:${startDate}
-DTEND:${endDate}
-SUMMARY:${eventData.title}
-DESCRIPTION:${eventData.description || ''}
-${eventData.meetingLink ? `URL:${eventData.meetingLink}` : ''}
-STATUS:CONFIRMED
-END:VEVENT
-END:VCALENDAR`;
-    }
-
-
-    function downloadCalendarFile(calendarData, eventTitle) {
-        const blob = new Blob([calendarData], { type: 'text/calendar' });
-        const url = URL.createObjectURL(blob);
-        const a = document.createElement('a');
-        a.href = url;
-        a.download = `${eventTitle.replace(/[^a-z0-9]/gi, '_').toLowerCase()}.ics`;
-        document.body.appendChild(a);
-        a.click();
-        document.body.removeChild(a);
-        URL.revokeObjectURL(url);
-    }
-
-    // Update Integration Status
-    function updateIntegrationStatus() {
-        console.log('🔄 Updating integration status:', integrations);
-
-        // Count all connected integrations
-        const emailConnected = integrations.email && integrations.email.connected;
-        const googleConnected = window.oauthSyncStatus?.google?.connected || false;
-        const microsoftConnected = window.oauthSyncStatus?.microsoft?.connected || false;
-
-        const connectedCount = [emailConnected, googleConnected, microsoftConnected].filter(Boolean).length;
-
-        if (elements.syncStatus) {
-            elements.syncStatus.textContent = connectedCount > 0 ? `${connectedCount} Connected` : 'Not Connected';
-            elements.syncStatus.className = `status-indicator ${connectedCount > 0 ? 'connected' : 'disconnected'}`;
-            console.log('📊 Sync status updated:', elements.syncStatus.textContent);
-        }
-
-        // Update all integration cards dynamically
-        updateIntegrationGrid(emailConnected, googleConnected, microsoftConnected);
-
-        console.log('✅ Integration status update complete');
-    }
-
-
-    // Update Integration Grid with Dynamic Data
-    function updateIntegrationGrid(emailConnected, googleConnected, microsoftConnected) {
-        console.log('🔄 Updating integration grid with dynamic data:', {
-            email: emailConnected,
-            google: googleConnected,
-            microsoft: microsoftConnected
-        });
-
-        // Update Email Integration Card with all OAuth data
-        updateEmailIntegrationWithOAuthData(googleConnected, microsoftConnected);
-    }
-
-    // Update Email Integration Card with Dynamic OAuth Data
-    function updateEmailIntegrationWithOAuthData(googleConnected, microsoftConnected) {
-        console.log('🔄 Updating Email Integration with OAuth data:', {
-            google: googleConnected,
-            microsoft: microsoftConnected
-        });
-
-        const cardElement = document.getElementById('email-sync-card');
-        if (!cardElement) return;
-
-        const statusTextElement = document.getElementById('email-status-text');
-        const detailsElement = document.getElementById('email-details');
-        const providerLineElement = document.getElementById('email-provider-line');
-        const controlsElement = document.getElementById('email-controls');
-        const connectBtn = document.getElementById('email-sync-btn');
-        const lastSyncElement = document.getElementById('email-last-sync');
-
-        // Determine overall connection status
-        const anyConnected = googleConnected || microsoftConnected;
-        const bothConnected = googleConnected && microsoftConnected;
-
-        if (anyConnected) {
-            // Show connected status
-            if (statusTextElement) {
-                statusTextElement.textContent = bothConnected ? 'Fully Connected' : 'Partially Connected';
-                statusTextElement.className = 'status-value connected';
-            }
-
-            if (cardElement) {
-                cardElement.classList.add('connected');
-            }
-
-            if (detailsElement) {
-                detailsElement.style.display = 'flex';
-            }
-
-            if (providerLineElement) {
-                providerLineElement.style.display = 'flex';
-                // Update provider information dynamically
-                const providerText = providerLineElement.querySelector('.provider-text');
-                if (providerText) {
-                    const providers = [];
-                    if (googleConnected) providers.push('Google');
-                    if (microsoftConnected) providers.push('Microsoft');
-                    providerText.textContent = `Connected to: ${providers.join(' & ')}`;
-                }
-            }
-
-            if (controlsElement) {
-                controlsElement.style.display = 'flex';
-            }
-
-            if (connectBtn) {
-                connectBtn.textContent = bothConnected ? 'Fully Connected' : 'Manage Connections';
-                connectBtn.disabled = false;
-                connectBtn.style.background = bothConnected ? 'var(--success-color)' : 'var(--warning-color)';
-                connectBtn.onclick = () => openEmailSettings();
-            }
-
-            // Update last sync information
-            if (lastSyncElement) {
-                const googleLastSync = window.oauthSyncStatus?.google?.lastSync;
-                const microsoftLastSync = window.oauthSyncStatus?.microsoft?.lastSync;
-
-                let lastSyncText = 'Never';
-                if (googleLastSync && microsoftLastSync) {
-                    const googleDate = new Date(googleLastSync);
-                    const microsoftDate = new Date(microsoftLastSync);
-                    const latestDate = googleDate > microsoftDate ? googleDate : microsoftDate;
-                    lastSyncText = formatLastSync(latestDate.toISOString());
-                } else if (googleLastSync) {
-                    lastSyncText = `Google: ${formatLastSync(googleLastSync)}`;
-                } else if (microsoftLastSync) {
-                    lastSyncText = `Microsoft: ${formatLastSync(microsoftLastSync)}`;
-                }
-
-                lastSyncElement.textContent = lastSyncText;
-            }
-
-            // Update email address dynamically
-            updateEmailAddressDisplay();
-
-            console.log('✅ Email integration updated with OAuth data - showing connected status');
-        } else {
-            // Show disconnected status
-            if (statusTextElement) {
-                statusTextElement.textContent = 'Not Connected';
-                statusTextElement.className = 'status-value disconnected';
-            }
-
-            if (cardElement) {
-                cardElement.classList.remove('connected');
-            }
-
-            if (detailsElement) {
-                detailsElement.style.display = 'none';
-            }
-
-            if (providerLineElement) {
-                providerLineElement.style.display = 'none';
-            }
-
-            if (controlsElement) {
-                controlsElement.style.display = 'none';
-            }
-
-            if (connectBtn) {
-                connectBtn.textContent = 'Connect with OAuth';
-                connectBtn.disabled = false;
-                connectBtn.style.background = '';
-                connectBtn.onclick = () => openEmailSettings();
-            }
-
-            console.log('❌ Email integration disconnected - hiding details and controls');
-        }
-    }
-
-    // Update email address display with real data
-    async function updateEmailAddressDisplay() {
-        try {
-            // Get email from OAuth sync status or user profile
-            let emailAddress = 'Unknown';
-
-            // Try to get email from OAuth sync status first
-            if (window.oauthSyncStatus?.google?.email) {
-                emailAddress = window.oauthSyncStatus.google.email;
-            } else if (window.oauthSyncStatus?.microsoft?.email) {
-                emailAddress = window.oauthSyncStatus.microsoft.email;
-            } else {
-                // Fallback to user profile
-                const response = await fetch('/api/user/profile', {
-                    method: 'GET',
-                    headers: {
-                        'Content-Type': 'application/json'
-                    },
-                    credentials: 'include'
-                });
-
-                if (response.ok) {
-                    const responseData = await response.json();
-                    const userData = responseData.user || responseData;
-                    emailAddress = userData.email || 'ahmedothmanofff@gmail.com';
-                } else {
-                    emailAddress = 'ahmedothmanofff@gmail.com';
-                }
-            }
-
-            // Update email display
-            const emailElement = document.querySelector('.email-address');
-            if (emailElement) {
-                emailElement.textContent = emailAddress;
-            }
-
-            console.log('📧 Email address updated:', emailAddress);
-        } catch (error) {
-            console.error('❌ Error updating email address:', error);
-        }
-    }
-
-
-    // Format last sync time
-    function formatLastSync(timestamp) {
-        if (!timestamp) return '-';
-
-        const date = new Date(timestamp);
-        const now = new Date();
-        const diffMs = now - date;
-        const diffMins = Math.floor(diffMs / 60000);
-        const diffHours = Math.floor(diffMs / 3600000);
-        const diffDays = Math.floor(diffMs / 86400000);
-
-        if (diffMins < 1) return 'Just now';
-        if (diffMins < 60) return `${diffMins}m ago`;
-        if (diffHours < 24) return `${diffHours}h ago`;
-        if (diffDays < 7) return `${diffDays}d ago`;
-
-        return date.toLocaleDateString();
-    }
-
-    // Update Email Integration Status with Real Connection Check
-    async function updateEmailIntegrationStatus(connected) {
-        console.log('🔄 Updating email integration status:', connected);
-
-        const statusTextElement = document.getElementById('email-status-text');
-        const cardElement = document.getElementById('email-sync-card');
-        const detailsElement = document.getElementById('email-details');
-        const providerLineElement = document.getElementById('email-provider-line');
-        const controlsElement = document.getElementById('email-controls');
-        const connectBtn = document.getElementById('email-sync-btn');
-
-        if (connected) {
-            // Show connected status
-            if (statusTextElement) {
-                statusTextElement.textContent = 'Connected';
-                statusTextElement.className = 'status-value connected';
-            }
-
-        if (cardElement) {
-                cardElement.classList.add('connected');
-            }
-
-            if (detailsElement) {
-                detailsElement.style.display = 'flex';
-            }
-
-            if (providerLineElement) {
-                providerLineElement.style.display = 'flex';
-            }
-
-            if (controlsElement) {
-                controlsElement.style.display = 'flex';
-            }
-
-            if (connectBtn) {
-                connectBtn.textContent = 'Connected';
-                connectBtn.disabled = true;
-                connectBtn.style.background = 'var(--success-color)';
-            }
-
-            // Fetch and display real user email
-            await updateEmailDetails();
-
-            console.log('✅ Email integration connected - showing details and controls');
-        } else {
-            // Show disconnected status
-            if (statusTextElement) {
-                statusTextElement.textContent = 'Not Connected';
-                statusTextElement.className = 'status-value disconnected';
-            }
-
-            if (cardElement) {
-                cardElement.classList.remove('connected');
-            }
-
-            if (detailsElement) {
-                detailsElement.style.display = 'none';
-            }
-
-            if (providerLineElement) {
-                providerLineElement.style.display = 'none';
-            }
-
-            if (controlsElement) {
-                controlsElement.style.display = 'none';
-            }
-
-            if (connectBtn) {
-                connectBtn.textContent = 'Connect with OAuth';
-                connectBtn.disabled = false;
-                connectBtn.style.background = '';
-            }
-
-            console.log('❌ Email integration disconnected - hiding details and controls');
-        }
-    }
-
-    // Update Email Details with Real User Data
-    async function updateEmailDetails() {
-        try {
-            // First try to get email from integrations data
-            let emailAddress = integrations.email?.email || 'Unknown';
-            let provider = integrations.email?.provider || 'Unknown';
-
-            console.log('📧 Using integration data:', { emailAddress, provider });
-
-            // If we don't have email from integrations, try to fetch from server
-            if (emailAddress === 'Unknown') {
-                console.log('🔍 No email in integrations, trying to fetch from server...');
-
-                const response = await fetch('/api/user/profile', {
-                    method: 'GET',
-                    headers: {
-                        'Content-Type': 'application/json'
-                    },
-                    credentials: 'include'
-                });
-
-                if (response.ok) {
-                    const responseData = await response.json();
-                    const userData = responseData.user || responseData;
-                    emailAddress = userData.email || 'Unknown';
-                    console.log('✅ Fetched email from server:', emailAddress);
-                } else {
-                    console.log('❌ Failed to fetch from server, using fallback');
-                    // Use fallback email
-                    emailAddress = 'ahmedothmanofff@gmail.com';
-                }
-            }
-
-            // Update email address display
-            const emailAddressElement = document.getElementById('email-address');
-            if (emailAddressElement) {
-                emailAddressElement.textContent = emailAddress;
-                console.log('✅ Email address updated to:', emailAddress);
-            } else {
-                console.log('❌ Email address element not found');
-            }
-
-            // Update provider display
-            const emailProviderElement = document.getElementById('email-provider');
-            if (emailProviderElement) {
-                emailProviderElement.textContent = provider.toUpperCase();
-                console.log('✅ Provider updated to:', provider);
-            } else {
-                console.log('❌ Email provider element not found');
-            }
-
-            console.log('✅ Email details updated:', { emailAddress, provider });
-        } catch (error) {
-            console.error('❌ Failed to update email details:', error);
-
-            // Fallback to known values
-            const emailAddressElement = document.getElementById('email-address');
-            const emailProviderElement = document.getElementById('email-provider');
-
-            if (emailAddressElement) emailAddressElement.textContent = 'ahmedothmanofff@gmail.com';
-            if (emailProviderElement) emailProviderElement.textContent = 'GOOGLE';
-        }
-    }
-
-    function updateIntegrationDetails(type) {
-        const integration = integrations[type];
-        if (!integration.connected) return;
-
-        switch (type) {
-            case 'email':
-                document.getElementById('email-provider').textContent = integration.provider?.toUpperCase() || '-';
-                document.getElementById('email-last-sync').textContent =
-                    integration.config?.lastSync ? new Date(integration.config.lastSync).toLocaleString() : '-';
-                break;
-        }
-    }
-
-    // Load Integration Settings
-    async function loadIntegrationSettings() {
-        console.log('🔄 Loading integration settings...');
-
-        try {
-            // Get integration status from server using JWT auth
-            console.log('📡 Fetching integration status from server...');
-            const authToken = localStorage.getItem('authToken') || localStorage.getItem('accessToken') || localStorage.getItem('token') || localStorage.getItem('jwt');
-            const response = await fetch('/api/calendar/status', {
-                method: 'GET',
-                headers: {
-                    'Content-Type': 'application/json',
-                    ...(authToken ? { 'Authorization': `Bearer ${authToken}` } : {})
-                },
-                credentials: 'include'
-            });
-
-            console.log('📡 Server response:', response.status, response.statusText);
-
-            if (response.ok) {
-                const data = await response.json();
-                console.log('📡 Server data:', data);
-
-                if (data.success) {
-                    integrations = data.integrations;
-                    console.log('✅ Calendar integrations loaded from server:', integrations);
-                    console.log('🔍 Integration details:', {
-                        email: integrations.email,
-                        emailConnected: integrations.email?.connected
-                    });
-                    updateIntegrationStatus();
-                    return;
-                } else {
-                    console.log('❌ Server returned success: false', data);
-                }
-            } else {
-                console.log('❌ Failed to load integrations from server:', response.status, response.statusText);
-                const errorText = await response.text();
-                console.log('❌ Error response:', errorText);
-            }
-        } catch (error) {
-            console.error('❌ Failed to load integration settings:', error);
-        }
-
-        // Clear old localStorage data and create fresh mock data
-        console.log('📱 Clearing old data and creating fresh mock data...');
-        localStorage.removeItem('calendar-integrations');
-        localStorage.removeItem('calendarIntegrations');
-
-        integrations = createMockIntegrations();
-
-        // Save the new mock data to localStorage
-        localStorage.setItem('calendar-integrations', JSON.stringify(integrations));
-        console.log('💾 Saved fresh mock integrations to localStorage');
-        updateIntegrationStatus();
-    }
-
-    // Create mock integrations based on available user data
-    function createMockIntegrations() {
-        // Try to get user data from available sources
-        let userEmail = 'ahmedothmanofff@gmail.com'; // Default fallback
-
-        // Check multiple sources for user email
-        const emailElement = document.querySelector('.user-email');
-        const emailDataAttr = document.querySelector('[data-user-email]');
-        const userInfoElement = document.querySelector('.user-info');
-        const userNameElement = document.querySelector('.user-name');
-
-        console.log('🔍 Checking for user data in DOM:', {
-            emailElement: !!emailElement,
-            emailDataAttr: !!emailDataAttr,
-            userInfoElement: !!userInfoElement,
-            userNameElement: !!userNameElement
-        });
-
-        if (emailElement) {
-            userEmail = emailElement.textContent.trim();
-            console.log('✅ Found email in .user-email:', userEmail);
-        } else if (emailDataAttr) {
-            userEmail = emailDataAttr.dataset.userEmail;
-            console.log('✅ Found email in data attribute:', userEmail);
-        } else if (userInfoElement) {
-            // Try to extract from user info text
-            const userText = userInfoElement.textContent;
-            const emailMatch = userText.match(/[a-zA-Z0-9._%+-]+@[a-zA-Z0-9.-]+\.[a-zA-Z]{2,}/);
-            if (emailMatch) {
-                userEmail = emailMatch[0];
-                console.log('✅ Found email in user info text:', userEmail);
-            }
-        } else {
-            // Try to find any element containing the email
-            const allElements = document.querySelectorAll('*');
-            for (let element of allElements) {
-                const text = element.textContent || '';
-                const emailMatch = text.match(/ahmedothmanofff@gmail\.com/);
-                if (emailMatch) {
-                    userEmail = emailMatch[0];
-                    console.log('✅ Found email in element:', element.tagName, userEmail);
-                    break;
-                }
-            }
-        }
-
-        console.log('🔍 Final detected user email:', userEmail);
-
-        // Create mock integrations that show as connected if we have user data
-        const mockIntegrations = {
-            mobile: {
-                connected: false,
-                type: 'android',
-                lastSync: null
-            },
-            email: {
-                connected: true, // Always show as connected for demo
-                provider: 'google, microsoft', // Show both Google and Microsoft
-                email: userEmail,
-                lastSync: new Date().toISOString()
-            }
-        };
-
-        console.log('🎭 Created mock integrations:', mockIntegrations);
-        return mockIntegrations;
-    }
-
-    // Save Integration Settings
-    function saveIntegrationSettings() {
-        localStorage.setItem('calendar-integrations', JSON.stringify(integrations));
-    }
-
-    // --- Advanced Export/Import System ---
-
-    function exportCalendarData(format = 'json') {
-        const exportData = {
-            events: calendarEvents,
-            integrations: integrations,
-            settings: {
-                timezone: currentTimezone,
-                theme: localStorage.getItem('theme') || 'dark',
-                lastExport: new Date()
-            },
-            version: '1.0.0'
-        };
-
-        switch (format) {
-            case 'json':
-                downloadJSON(exportData, 'calendar-export.json');
-                break;
-            case 'csv':
-                downloadCSV(exportData.events, 'calendar-export.csv');
-                break;
-            case 'ics':
-                downloadICS(exportData.events, 'calendar-export.ics');
-                break;
-            case 'pdf':
-                downloadPDF(exportData, 'calendar-export.pdf');
-                break;
-        }
-
-        showNotification(`Calendar exported as ${format.toUpperCase()} successfully!`, 'success');
-    }
-
-    function downloadJSON(data, filename) {
-        const blob = new Blob([JSON.stringify(data, null, 2)], { type: 'application/json' });
-        downloadFile(blob, filename);
-    }
-
-    function downloadCSV(events, filename) {
-        const headers = ['Title', 'Description', 'Start Date', 'End Date', 'Category', 'Meeting Link', 'Islamic'];
-        const rows = events.map(e => ([
-            JSON.stringify(e.title ?? ''),
-            JSON.stringify(e.description ?? ''),
-            JSON.stringify(formatDate(e.startDate || e.start, 'YYYY-MM-DD HH:mm')),
-            JSON.stringify(e.endDate ? formatDate(e.endDate, 'YYYY-MM-DD HH:mm') : ''),
-            JSON.stringify(e.category ?? ''),
-            JSON.stringify(e.meetingLink ?? ''),
-            JSON.stringify(!!e.isIslamicEvent)
-        ].join(',')));
-        const csvContent = [headers.join(','), ...rows].join('\n');
-
-        const blob = new Blob([csvContent], { type: 'text/csv' });
-        downloadFile(blob, filename);
-    }
-
-    function downloadICS(events, filename) {
-        const icsContent = [
-            'BEGIN:VCALENDAR',
-            'VERSION:2.0',
-            'PRODID:-//Calendar System//EN',
-            ...events.map(event => {
-                const startDate = formatDate(event.startDate, 'YYYYMMDDTHHmmss');
-                const endDate = event.endDate ? formatDate(event.endDate, 'YYYYMMDDTHHmmss') : startDate;
-                return [
-                    'BEGIN:VEVENT',
-                    `UID:${event.id}@calendar.system`,
-                    `DTSTART:${startDate}`,
-                    `DTEND:${endDate}`,
-                    `SUMMARY:${event.title}`,
-                    `DESCRIPTION:${event.description || ''}`,
-                    event.meetingLink ? `URL:${event.meetingLink}` : '',
-                    'STATUS:CONFIRMED',
-                    'END:VEVENT'
-                ].filter(line => line).join('\n');
-            }),
-            'END:VCALENDAR'
-        ].join('\n');
-
-        const blob = new Blob([icsContent], { type: 'text/calendar' });
-        downloadFile(blob, filename);
-    }
-
-    function downloadPDF(data, filename) {
-        // Create a simple PDF-like content
-        const pdfContent = `
-CALENDAR EXPORT
-Generated: ${new Date().toLocaleString()}
-
-EVENTS:
-${data.events.map(event => `
-- ${event.title}
-  Date: ${formatDate(event.startDate, 'MMMM D, YYYY [at] h:mm A')}
-  ${event.description ? `Description: ${event.description}` : ''}
-  ${event.meetingLink ? `Meeting: ${event.meetingLink}` : ''}
-`).join('\n')}
-
-INTEGRATIONS:
-- Email: ${integrations.email?.connected ? 'Connected' : 'Not Connected'}
-${integrations.video ? `- Video: ${integrations.video.connected ? 'Connected' : 'Not Connected'}` : ''}
-        `.trim();
-
-        const blob = new Blob([pdfContent], { type: 'text/plain' });
-        downloadFile(blob, filename);
-    }
-
-    function downloadFile(blob, filename) {
-        const url = URL.createObjectURL(blob);
-        const a = document.createElement('a');
-        a.href = url;
-        a.download = filename;
-        document.body.appendChild(a);
-        a.click();
-        document.body.removeChild(a);
-        URL.revokeObjectURL(url);
-    }
-
-    function importCalendarData(file) {
-        const reader = new FileReader();
-        reader.onload = function(e) {
-            try {
-                const data = JSON.parse(e.target.result);
-
-                if (data.events) {
-                    events = [...(events || []), ...data.events];
-                    saveEvents();
-                    renderEventsList();
-                    renderCalendarEnhanced();
-                }
-
-                if (data.integrations) {
-                    integrations = { ...(integrations || {}), ...data.integrations };
-                    saveIntegrationSettings();
-                    updateIntegrationStatus();
-                }
-
-                showNotification('Calendar data imported successfully!', 'success');
-            } catch (error) {
-                console.error('Import error:', error);
-                showNotification('Failed to import calendar data', 'error');
-            }
-        };
-        reader.readAsText(file);
-    }
-
-    // --- Integration Management Functions ---
-
-    async function testIntegration(type) {
-        try {
-            showNotification(`Testing ${type} integration...`, 'info');
-
-            let provider = null;
-            if (type === 'email') {
-                provider = integrations.email.provider;
-            }
-
-            if (!provider) {
-                showNotification(`${type} integration not configured`, 'warning');
-                return;
-            }
-
-            const authToken = localStorage.getItem('accessToken') || localStorage.getItem('authToken') || localStorage.getItem('token') || localStorage.getItem('jwt');
-            const response = await fetch(`/api/calendar/test/${provider}`, {
-                method: 'POST',
-                headers: {
-                    'Content-Type': 'application/json'
-                },
-                credentials: 'include'
-            });
-
-            if (!response.ok) {
-                const errorData = await response.json();
-                throw new Error(errorData.error || 'Test failed');
-            }
-
-            const data = await response.json();
-            if (data.success) {
-                showNotification(`${type} integration test successful!`, 'success');
-            } else {
-                showNotification(`${type} integration test failed: ${data.error}`, 'error');
-            }
-        } catch (error) {
-            console.error('Integration test error:', error);
-            showNotification(`${type} integration test failed: ${error.message}`, 'error');
-        }
-    }
-
-    function getIntegrationStatus() {
-        const status = {
-            email: {
-                connected: integrations.email.connected,
-                provider: integrations.email.provider,
-                lastSync: integrations.email.config?.lastSync
-            }
-        };
-
-        return status;
-    }
-
-    // Helper functions for getting credentials
-    function getEmailCredentials(provider) {
-        switch (provider) {
-            case 'gmail':
-                return {
-                    email: document.getElementById('gmail-email').value,
-                    password: document.getElementById('gmail-password').value
-                };
-            case 'outlook':
-                return {
-                    email: document.getElementById('outlook-email').value,
-                    password: document.getElementById('outlook-password').value
-                };
-            default:
-                return {};
-        }
-    }
-
-
-    // --- Islamic Calendar Functions ---
-    function getHijriDate(gregorianDate) {
-        return moment(gregorianDate).format('iD/iM');
-    }
-
-    function getIslamicEvents() {
-        // This would typically come from an API or database
-        return [
-            {
-                name: 'Islamic New Year',
-                hijriDate: '1/1',
-                description: 'First day of the Islamic calendar'
-            },
-            {
-                name: 'Day of Ashura',
-                hijriDate: '10/1',
-                description: 'Commemoration of the martyrdom of Imam Hussain'
-            },
-            {
-                name: 'Mawlid al-Nabi',
-                hijriDate: '12/3',
-                description: 'Birthday of Prophet Muhammad (PBUH)'
-            },
-            {
-                name: 'Isra and Mi\'raj',
-                hijriDate: '27/7',
-                description: 'Night Journey and Ascension'
-            },
-            {
-                name: 'First Day of Ramadan',
-                hijriDate: '1/9',
-                description: 'Beginning of the holy month of fasting'
-            },
-            {
-                name: 'Laylat al-Qadr',
-                hijriDate: '27/9',
-                description: 'Night of Power'
-            },
-            {
-                name: 'Eid al-Fitr',
-                hijriDate: '1/10',
-                description: 'Festival of Breaking the Fast'
-            },
-            {
-                name: 'Day of Arafah',
-                hijriDate: '9/12',
-                description: 'Day of Arafah pilgrimage'
-            },
-            {
-                name: 'Eid al-Adha',
-                hijriDate: '10/12',
-                description: 'Festival of Sacrifice'
-            }
-        ];
-    }
-
-    // --- Modal Functions ---
-    function openEventModal(event = null) {
-        elements.eventModal.style.display = 'block';
-
-        if (event) {
-            // Edit mode
-            document.getElementById('modal-title').textContent = 'Edit Event';
-            document.getElementById('event-title').value = event.title;
-            document.getElementById('event-description').value = event.description || '';
-            document.getElementById('event-start-date').value = formatDate(event.startDate);
-            document.getElementById('event-start-time').value = formatTime(event.startDate, 'HH:mm');
-            document.getElementById('event-end-date').value = event.endDate ? formatDate(event.endDate) : '';
-            document.getElementById('event-end-time').value = event.endDate ? formatTime(event.endDate, 'HH:mm') : '';
-            document.getElementById('event-category').value = event.category;
-            document.getElementById('event-repeat').value = event.repeat || 'none';
-            document.getElementById('event-reminder').checked = event.reminder || false;
-        } else {
-            // Add mode
-            document.getElementById('modal-title').textContent = 'Add New Event';
-            document.getElementById('event-form').reset();
-            document.getElementById('event-start-date').value = formatDate(currentDate);
-        }
-    }
-
-    function closeEventModal() {
-        elements.eventModal.style.display = 'none';
-    }
-
-    function openLocationModal() {
-        elements.locationModal.style.display = 'block';
-    }
-
-    function closeLocationModal() {
-        elements.locationModal.style.display = 'none';
-    }
-
-    // --- Enhanced Event Handlers ---
-    async function handleEventFormSubmit(e) {
-        e.preventDefault();
-
-        // Show loading state
-        const submitBtn = elements.eventForm.querySelector('button[type="submit"]');
-        const originalContent = showLoadingState(submitBtn, 'Saving...');
-
-        try {
-            // Validate form
-            if (!validateEventForm()) {
-                hideLoadingState(submitBtn, originalContent);
-                return;
-            }
-
-            const formData = new FormData(elements.eventForm);
-            const meetingType = document.getElementById('meeting-type').value;
-            const meetingLink = document.getElementById('meeting-link').value;
-            const sendEmail = document.getElementById('send-email').checked;
-
-            const event = {
-                id: Date.now().toString(),
-                title: document.getElementById('event-title').value.trim(),
-                description: document.getElementById('event-description').value.trim(),
-                startDate: new Date(document.getElementById('event-start-date').value + ' ' + document.getElementById('event-start-time').value),
-                endDate: document.getElementById('event-end-date').value ?
-                        new Date(document.getElementById('event-end-date').value + ' ' + document.getElementById('event-end-time').value) : null,
-                timezone: Intl.DateTimeFormat().resolvedOptions().timeZone || 'Asia/Dubai', // Include user's timezone
-                category: document.getElementById('event-category').value,
-                repeat: document.getElementById('event-repeat').value,
-                reminder: document.getElementById('event-reminder').checked,
-                meetingType: meetingType,
-                meetingLink: meetingLink || null,
-                sendEmail: sendEmail,
-
-                // === ADVANCED EVENT MANAGEMENT ===
-                // Recurring events
-                isRecurring: document.getElementById('event-repeat').value !== 'none',
-                recurrencePattern: document.getElementById('event-repeat').value,
-                recurrenceInterval: parseInt(document.getElementById('recurrence-interval')?.value || 1),
-                recurrenceDays: getRecurrenceDays(),
-                recurrenceEndDate: document.getElementById('recurrence-end-date')?.value ?
-                    new Date(document.getElementById('recurrence-end-date').value) : null,
-                recurrenceCount: parseInt(document.getElementById('recurrence-count')?.value || null),
-                parentEventId: null,
-
-                // Event templates
-                isTemplate: document.getElementById('save-as-template')?.checked || false,
-                templateCategory: document.getElementById('template-category')?.value || null,
-
-                // Tags and search
-                tags: getEventTags(),
-                searchKeywords: generateSearchKeywords(),
-
-                // Priority and status
-                priority: document.getElementById('event-priority')?.value || 'medium',
-                status: 'confirmed',
-
-                // Location and attendees
-                location: document.getElementById('event-location')?.value || '',
-                attendees: getEventAttendees(),
-
-                // Islamic calendar integration
-                hijriDate: convertToHijri(new Date(document.getElementById('event-start-date').value)),
-                isIslamicEvent: document.getElementById('islamic-event')?.checked || false,
-                prayerTime: document.getElementById('prayer-time')?.value || null,
-
-                // Time zone support
-                timeZone: document.getElementById('event-timezone')?.value || Intl.DateTimeFormat().resolvedOptions().timeZone,
-
-                // Conflict detection
-                conflicts: [],
-                conflictResolved: false,
-
-                // Performance and caching
-                lastSynced: new Date(),
-                syncStatus: 'pending',
-
-                createdAt: new Date(),
-                updatedAt: new Date()
-            };
-
-            // Validate dates
-            if (event.endDate && event.endDate <= event.startDate) {
-                showNotification('End date must be after start date', 'error');
-                hideLoadingState(submitBtn, originalContent);
-                return;
-            }
-
-            // Generate meeting link if needed (simplified for non-video integrations)
-            if (meetingType !== 'none' && !meetingLink) {
-                try {
-                    showNotification('Generating meeting link...', 'info', 2000);
-                    // Simple meeting link generation for Teams, Google Meet, etc.
-                    const generatedLink = generateSimpleMeetingLink(meetingType, event);
-                    if (generatedLink) {
-                        event.meetingLink = generatedLink;
-                        showNotification('Meeting link generated successfully', 'success', 2000);
-                    }
-                } catch (error) {
-                    console.error('Failed to generate meeting link:', error);
-                    showNotification('Failed to generate meeting link', 'warning');
-                }
-            }
-
-            // Add event with animation
-            calendarEvents.push(event);
-            saveEvents();
-
-            // Show sync notification
-            showNotification('Event created! Syncing to external calendars...', 'info', 3000);
-
-            // Animate event addition
-            const eventElement = createEventElement(event);
-            eventElement.style.opacity = '0';
-            eventElement.style.transform = 'translateY(-20px)';
-
-            renderEventsList();
-            renderCalendar();
-
-            // Animate the new event
-            setTimeout(() => {
-                const newEventElement = document.querySelector(`[data-event-id="${event.id}"]`);
-                if (newEventElement) {
-                    newEventElement.style.opacity = '1';
-                    newEventElement.style.transform = 'translateY(0)';
-                    newEventElement.style.transition = 'all 0.3s ease';
-                }
-            }, 100);
-
-            // Handle integrations asynchronously
-            const integrationPromises = [];
-
-
-            if (sendEmail && integrations.email.connected) {
-                const attendees = ['demo@example.com'];
-                integrationPromises.push(
-                    sendEmailInvitation(event, attendees).catch(error => {
-                        console.error('Email invitation error:', error);
-                        showNotification('Email invitation failed', 'warning');
-                    })
-                );
-            }
-
-            // Wait for integrations (non-blocking)
-            if (integrationPromises.length > 0) {
-                Promise.all(integrationPromises).then(() => {
-                    showNotification('All integrations completed', 'success', 2000);
-                });
-            }
-
-            closeEventModal();
-            showNotification('Event saved successfully! 🎉', 'success', 3000);
-
-        } catch (error) {
-            console.error('Event creation error:', error);
-            showNotification('Failed to save event', 'error');
-        } finally {
-            hideLoadingState(submitBtn, originalContent);
-        }
-    }
-
-    function validateEventForm() {
-        const title = document.getElementById('event-title').value.trim();
-        const startDate = document.getElementById('event-start-date').value;
-        const startTime = document.getElementById('event-start-time').value;
-
-        if (!title) {
-            showNotification('Event title is required', 'error');
-            document.getElementById('event-title').focus();
-            return false;
-        }
-
-        if (!startDate) {
-            showNotification('Start date is required', 'error');
-            document.getElementById('event-start-date').focus();
-            return false;
-        }
-
-        if (!startTime) {
-            showNotification('Start time is required', 'error');
-            document.getElementById('event-start-time').focus();
-            return false;
-        }
-
-        return true;
-    }
-
-    function createEventElement(event) {
-        const eventElement = document.createElement('div');
-        eventElement.className = 'event-item calendar-event';
-        eventElement.setAttribute('data-event-id', event.id);
-
-        const categoryClass = event.category || 'personal';
-        eventElement.classList.add(categoryClass);
-
-        // Add Islamic event classes
-        if (event.isIslamicEvent) {
-            eventElement.classList.add('islamic-event');
-        }
-        if (event.isPrayer) {
-            eventElement.classList.add('prayer-event');
-        }
-        if (event.isHoliday) {
-            eventElement.classList.add('holiday-event');
-            if (event.country) {
-                eventElement.classList.add('public-holiday-event');
-            }
-        }
-
-        if (event.meetingType && event.meetingType !== 'none') {
-            eventElement.classList.add('meeting');
-        }
-
-        // Different content for Islamic events
-        let eventContent = '';
-        if (event.isIslamicEvent) {
-            eventContent = `
-                <div class="event-content">
-                    <h4>${event.title}</h4>
-                    <p>${event.description || 'Islamic event'}</p>
-                    <div class="event-meta">
-                        <span class="event-time">${formatDate(event.startDate, 'h:mm A')}</span>
-                        ${event.isPrayer ? '<span class="prayer-badge"><i class="fas fa-mosque"></i> Prayer Time</span>' : ''}
-                        ${event.isHoliday ? '<span class="holiday-badge"><i class="fas fa-star"></i> Holiday</span>' : ''}
-                    </div>
-                </div>
-            `;
-        } else {
-            eventContent = `
-                <div class="event-content">
-                    <h4>${event.title}</h4>
-                    <p>${event.description || 'No description'}</p>
-                    <div class="event-meta">
-                        <span class="event-time">${formatDate(event.startDate, 'h:mm A')}</span>
-                        ${event.meetingLink ? `<a href="${event.meetingLink}" target="_blank" class="meeting-link"><i class="fa-solid fa-video"></i> Join Meeting</a>` : ''}
-                    </div>
-                </div>
-            `;
-        }
-
-        eventElement.innerHTML = eventContent + `
-            <div class="event-actions">
-                ${!event.isIslamicEvent ? `
-                    <button class="edit-event" data-event-id="${event.id}" title="Edit event">
-                        <i class="fa-solid fa-edit"></i>
-                    </button>
-                    <button class="delete-event" data-event-id="${event.id}" title="Delete event">
-                        <i class="fa-solid fa-trash"></i>
-                    </button>
-                ` : `
-                    <span class="islamic-event-badge" title="Islamic event - cannot be edited">
-                        <i class="fas fa-mosque"></i>
-                    </span>
-                `}
-            </div>
-        `;
-
-        return eventElement;
-    }
-
-    function addKeyboardShortcutTooltips() {
-        // Add tooltips to navigation buttons
-        if (elements.prevBtn) {
-            elements.prevBtn.title = 'Previous period (←)';
-        }
-        if (elements.nextBtn) {
-            elements.nextBtn.title = 'Next period (→)';
-        }
-        if (elements.todayBtn) {
-            elements.todayBtn.title = 'Go to today (T)';
-        }
-        if (elements.addEventBtn) {
-            elements.addEventBtn.title = 'Add new event (N)';
-        }
-
-        // Add tooltips to view buttons
-        elements.viewBtns.forEach((btn, index) => {
-            const shortcuts = ['1', '2', '3', '4'];
-            btn.title = `${btn.textContent} view (${shortcuts[index]})`;
-        });
-
-        // Add help tooltip
-        const helpTooltip = document.createElement('div');
-        helpTooltip.className = 'keyboard-shortcuts-help';
-        helpTooltip.innerHTML = `
-            <div class="shortcuts-content">
-                <h4>Keyboard Shortcuts</h4>
-                <ul>
-                    <li><kbd>←</kbd> <kbd>→</kbd> Navigate periods</li>
-                    <li><kbd>T</kbd> Go to today</li>
-                    <li><kbd>N</kbd> New event</li>
-                    <li><kbd>1-4</kbd> Switch views</li>
-                    <li><kbd>Esc</kbd> Close modals</li>
-                </ul>
-            </div>
-        `;
-
-        // Add help button
-        const helpBtn = document.createElement('button');
-        helpBtn.className = 'help-btn';
-        helpBtn.innerHTML = '<i class="fa-solid fa-question-circle"></i>';
-        helpBtn.title = 'Keyboard shortcuts help';
-
-        helpBtn.addEventListener('click', () => {
-            helpTooltip.classList.toggle('show');
-        });
-
-        // Add to header
-        if (elements.headerRight) {
-            elements.headerRight.appendChild(helpBtn);
-            elements.headerRight.appendChild(helpTooltip);
-        }
-    }
-
-    function editEvent(event) {
-        openEventModal(event);
-    }
-
-    function deleteEvent(eventId) {
-        if (confirm('Are you sure you want to delete this event?')) {
-            calendarEvents = calendarEvents.filter(event => event.id !== eventId);
-            saveEvents();
-            renderEventsList();
-            renderCalendar();
-            showNotification('Event deleted', 'success');
-        }
-    }
-
-    // --- Data Persistence ---
-    // Debounce save events to prevent rapid calls
-    let saveEventsTimeout;
-
-    // Save events to server and localStorage
-    async function saveEvents() {
-        // Clear existing timeout
-        if (saveEventsTimeout) {
-            clearTimeout(saveEventsTimeout);
-        }
-
-        // Set new timeout to debounce saves
-        saveEventsTimeout = setTimeout(async () => {
-            await performSaveEvents();
-        }, 500); // 500ms debounce
-    }
-
-    async function performSaveEvents() {
-        try {
-            // Save to localStorage first for immediate UI update
-        localStorage.setItem('calendar-events', JSON.stringify(calendarEvents));
-            events = [...calendarEvents];
-
-            // Save to server
-            console.log('💾 Saving events to server...');
-            // Get JWT token from localStorage
-            const authToken = localStorage.getItem('authToken') ||
-                             localStorage.getItem('accessToken') ||
-                             localStorage.getItem('token') ||
-                             localStorage.getItem('jwt');
-
-            const response = await fetch('/api/calendar/events', {
-                method: 'POST',
-                headers: {
-                    'Content-Type': 'application/json',
-                    'Authorization': authToken ? `Bearer ${authToken}` : ''
-                },
-                credentials: 'include',
-                body: JSON.stringify({ events: calendarEvents })
-            });
-
-            if (response.ok) {
-                console.log('✅ Events saved to server successfully');
-            } else {
-                console.log('⚠️ Failed to save events to server, using localStorage only');
-            }
-        } catch (error) {
-            console.error('❌ Error saving events to server:', error);
-            console.log('📱 Using localStorage fallback');
-        }
-    }
-
-    function loadEvents() {
-        const savedEvents = localStorage.getItem('calendar-events');
-        if (savedEvents) {
-            calendarEvents = JSON.parse(savedEvents).map(event => ({
-                ...event,
-                startDate: new Date(event.startDate || event.start),
-                endDate: event.endDate ? new Date(event.endDate) : null
-            }));
-            // Also populate events for backward compatibility
-            events = [...calendarEvents];
-        }
-    }
-
-    // --- View Switching ---
-    function switchToView(view) {
-        currentView = view;
-
-        // Update view buttons
-        elements.viewBtns.forEach(btn => {
-            btn.classList.toggle('active', btn.dataset.view === view);
-        });
-
-        // Keep enhanced mode in sync with legacy view
-        const viewToMode = { [VIEWS.MONTH]: 'month', [VIEWS.WEEK]: 'week', [VIEWS.DAY]: 'day', [VIEWS.YEAR]: 'year' };
-        if (viewToMode[view]) {
-            currentViewMode = viewToMode[view];
-            if (typeof updateViewModeButtons === 'function') {
-                updateViewModeButtons();
-            }
-        }
-
-        // Show/hide views
-        elements.monthView.classList.toggle('active', view === VIEWS.MONTH);
-        elements.weekView.classList.toggle('active', view === VIEWS.WEEK);
-        elements.dayView.classList.toggle('active', view === VIEWS.DAY);
-        elements.yearView.classList.toggle('active', view === VIEWS.YEAR);
-
-        renderCalendar();
-        updateCurrentPeriod();
-    }
-
-    // --- Event Listeners ---
-    function attachEventListeners() {
-        // Enhanced view switching with animations
-        elements.viewBtns.forEach(btn => {
-            btn.addEventListener('click', (e) => {
-                // Add ripple effect
-                addRippleEffect(e.target, e);
-
-                // Animate view change
-                const calendarContainer = document.querySelector('.calendar-container');
-                if (calendarContainer) {
-                    calendarContainer.style.opacity = '0.5';
-                    calendarContainer.style.transform = 'scale(0.95)';
-
-                    setTimeout(() => {
-                        switchToView(btn.dataset.view);
-
-                        calendarContainer.style.opacity = '1';
-                        calendarContainer.style.transform = 'scale(1)';
-                        calendarContainer.style.transition = 'all 0.3s ease';
-                    }, 150);
-                } else {
-                    switchToView(btn.dataset.view);
-                }
-
-                showNotification(`Switched to ${btn.textContent} view`, 'info', 1500);
-            });
-        });
-
-        // Enhanced navigation with animations
-        elements.prevBtn.addEventListener('click', (e) => {
-            addRippleEffect(e.target, e);
-            navigateCalendar(-1);
-            showNotification('Previous period', 'info', 1000);
-        });
-
-        elements.nextBtn.addEventListener('click', (e) => {
-            addRippleEffect(e.target, e);
-            navigateCalendar(1);
-            showNotification('Next period', 'info', 1000);
-        });
-
-        elements.todayBtn.addEventListener('click', (e) => {
-            addRippleEffect(e.target, e);
-            goToToday();
-            showNotification('Jumped to today', 'success', 1500);
-        });
-
-        // Calendar type and timezone
-        elements.calendarType.addEventListener('change', () => {
-            renderCalendar();
-            updateCurrentPeriod();
-        });
-
-        elements.timezoneSelect.addEventListener('change', () => {
-            currentTimezone = elements.timezoneSelect.value;
-            updateCurrentPeriod();
-            if (typeof loadHijriData === 'function') {
-                loadHijriData();
-            }
-        });
-
-        // Enhanced event management with animations
-        elements.addEventBtn.addEventListener('click', (e) => {
-            addRippleEffect(e.target, e);
-            openEventModal();
-            showNotification('Creating new event', 'info', 1000);
-        });
-        elements.eventForm.addEventListener('submit', handleEventFormSubmit);
-
-        // Event list interactions
-        elements.eventsList.addEventListener('click', (e) => {
-            if (e.target.closest('.edit-event-btn')) {
-                const eventId = e.target.closest('.edit-event-btn').dataset.id;
-                const event = calendarEvents.find(e => e.id === eventId);
-                if (event) editEvent(event);
-            } else if (e.target.closest('.delete-event-btn')) {
-                const eventId = e.target.closest('.delete-event-btn').dataset.id;
-                deleteEvent(eventId);
-            }
-        });
-
-        // Event search and filter (debounced)
-        const debouncedSearch = debounce(() => {
-            const searchTerm = elements.eventSearch.value.toLowerCase();
-            const categoryFilter = elements.eventCategoryFilter.value;
-
-            let filteredEvents = events;
-
-            if (searchTerm) {
-                filteredEvents = filteredEvents.filter(event =>
-                    event.title.toLowerCase().includes(searchTerm) ||
-                    event.description.toLowerCase().includes(searchTerm)
-                );
-            }
-
-            if (categoryFilter) {
-                filteredEvents = filteredEvents.filter(event => event.category === categoryFilter);
-            }
-
-            renderEventsList(filteredEvents);
-        }, 300);
-
-        if (elements.eventSearch) elements.eventSearch.addEventListener('input', debouncedSearch);
-
-        if (elements.eventCategoryFilter) elements.eventCategoryFilter.addEventListener('change', debouncedSearch);
-
-        // Location management
-        if (elements.changeLocationBtn) elements.changeLocationBtn.addEventListener('click', openLocationModal);
-
-        // Integration management
-        if (elements.emailSyncBtn) elements.emailSyncBtn.addEventListener('click', openEmailSyncModal);
-        if (elements.syncAllBtn) elements.syncAllBtn.addEventListener('click', async () => {
-            showNotification('Syncing all integrations...', 'info');
-            try {
-                // Perform two-way sync if email is connected
-                if (integrations.email?.connected) {
-                    await performTwoWaySync();
-                } else {
-                    showNotification('No integrations connected for sync', 'warning');
-                }
-            } catch (error) {
-                console.error('❌ Sync all failed:', error);
-                showNotification(`Sync all failed: ${error.message}`, 'error');
-            }
-        });
-
-        // Integration modal close buttons
-        const closeEmailSyncBtn = document.getElementById('close-email-sync-modal');
-        if (closeEmailSyncBtn) closeEmailSyncBtn.addEventListener('click', closeEmailSyncModal);
-
-
-        // Email provider selection
-        document.querySelectorAll('.email-btn').forEach(btn => {
-            btn.addEventListener('click', (e) => {
-                const provider = e.currentTarget.dataset.provider;
-                document.querySelectorAll('.setup-step').forEach(step => step.style.display = 'none');
-                document.getElementById('oauth-email-setup').style.display = 'block';
-            });
-        });
-
-        // Email sync buttons
-        const syncToEmailBtn = document.getElementById('sync-to-email');
-        if (syncToEmailBtn) {
-            syncToEmailBtn.addEventListener('click', async () => {
-                try {
-                    await syncToEmailCalendar();
-                } catch (error) {
-                    console.error('❌ Sync to email failed:', error);
-                }
-            });
-        }
-
-        const syncFromEmailBtn = document.getElementById('sync-from-email');
-        if (syncFromEmailBtn) {
-            syncFromEmailBtn.addEventListener('click', async () => {
-                try {
-                    await syncFromEmailCalendar();
-                } catch (error) {
-                    console.error('❌ Sync from email failed:', error);
-                }
-            });
-        }
-
-        const twoWaySyncBtn = document.getElementById('two-way-sync');
-        if (twoWaySyncBtn) {
-            twoWaySyncBtn.addEventListener('click', async () => {
-                try {
-                    await performTwoWaySync();
-                } catch (error) {
-                    console.error('❌ Two-way sync failed:', error);
-                }
-            });
-        }
-
-        // Manual import button
-        const manualImportBtn = document.getElementById('manual-import-btn');
-        if (manualImportBtn) {
-            manualImportBtn.addEventListener('click', async () => {
-                try {
-                    await manualGoogleCalendarImport();
-                } catch (error) {
-                    console.error('❌ Manual import failed:', error);
-                }
-            });
-        }
-
-        // Meeting type change handler
-        const meetingTypeEl = document.getElementById('meeting-type');
-        if (meetingTypeEl) meetingTypeEl.addEventListener('change', (e) => {
-            const meetingLinkGroup = document.getElementById('meeting-link-group');
-            if (e.target.value === 'custom') {
-                meetingLinkGroup.style.display = 'block';
-            } else {
-                meetingLinkGroup.style.display = 'none';
-            }
-        });
-
-        // Event repeat change handler
-        const eventRepeatEl = document.getElementById('event-repeat');
-        if (eventRepeatEl) eventRepeatEl.addEventListener('change', (e) => {
-            const recurrenceOptions = document.getElementById('recurrence-options');
-            if (e.target.value !== 'none') {
-                recurrenceOptions.style.display = 'block';
-            } else {
-                recurrenceOptions.style.display = 'none';
-            }
-        });
-
-        // Islamic event change handler
-        document.getElementById('islamic-event').addEventListener('change', (e) => {
-            const prayerTimeGroup = document.getElementById('prayer-time-group');
-            if (e.target.checked) {
-                prayerTimeGroup.style.display = 'block';
-            } else {
-                prayerTimeGroup.style.display = 'none';
-            }
-        });
-
-        // Save as template change handler
-        document.getElementById('save-as-template').addEventListener('change', (e) => {
-            const templateCategoryGroup = document.getElementById('template-category-group');
-            if (e.target.checked) {
-                templateCategoryGroup.style.display = 'block';
-            } else {
-                templateCategoryGroup.style.display = 'none';
-            }
-        });
-
-
-        document.getElementById('save-email-sync').addEventListener('click', () => {
-            const selectedProvider = document.querySelector('.email-btn.active')?.dataset.provider;
-            if (selectedProvider) {
-                setupEmailSync(selectedProvider);
-            }
-        });
-
-
-        document.getElementById('oauth-email-auth-btn').addEventListener('click', () => {
-            const selectedProvider = document.querySelector('.email-btn.active')?.dataset.provider;
-            if (selectedProvider) {
-                // Simulate OAuth flow
-                showNotification(`Redirecting to ${selectedProvider} OAuth...`, 'info');
-                setTimeout(() => {
-                    document.getElementById('oauth-email-status').style.display = 'block';
-                    showNotification(`${selectedProvider} OAuth authentication successful!`, 'success');
-                }, 2000);
-            }
-        });
-
-        // Export/Import functionality
-        document.getElementById('export-json-btn').addEventListener('click', () => exportCalendarData('json'));
-        document.getElementById('export-csv-btn').addEventListener('click', () => exportCalendarData('csv'));
-        document.getElementById('export-ics-btn').addEventListener('click', () => exportCalendarData('ics'));
-
-        document.getElementById('import-btn').addEventListener('click', () => {
-            document.getElementById('import-file').click();
-        });
-
-        document.getElementById('import-file').addEventListener('change', (e) => {
-            if (e.target.files.length > 0) {
-                importCalendarData(e.target.files[0]);
-            }
-        });
-
-
-        // Modal close buttons
-        document.getElementById('close-modal')?.addEventListener('click', closeEventModal);
-        document.getElementById('close-location-modal')?.addEventListener('click', closeLocationModal);
-        document.getElementById('cancel-event')?.addEventListener('click', closeEventModal);
-
-        // Enhanced theme toggle with animation
-        elements.themeToggle.addEventListener('change', () => {
-            const theme = elements.themeToggle.checked ? 'light' : 'dark';
-            localStorage.setItem('theme', theme);
-
-            // Animate theme change
-            document.body.style.transition = 'all 0.3s ease';
-            applyTheme(theme);
-
-            showNotification(`Switched to ${theme} mode`, 'info', 1500);
-        });
-
-        // Keyboard shortcuts
-        document.addEventListener('keydown', (e) => {
-            // Prevent shortcuts when typing in inputs
-            if (e.target.tagName === 'INPUT' || e.target.tagName === 'TEXTAREA') return;
-
-            switch(e.key) {
-                case 'ArrowLeft':
-                    e.preventDefault();
-                    navigateCalendar(-1);
-                    break;
-                case 'ArrowRight':
-                    e.preventDefault();
-                    navigateCalendar(1);
-                    break;
-                case 't':
-                case 'T':
-                    e.preventDefault();
-                    goToToday();
-                    break;
-                case 'n':
-                case 'N':
-                    e.preventDefault();
-                    openEventModal();
-                    break;
-                case 'Escape':
-                    e.preventDefault();
-                    closeEventModal();
-                    closeLocationModal();
-                    break;
-                case '1':
-                    e.preventDefault();
-                    switchToView(VIEWS.MONTH);
-                    break;
-                case '2':
-                    e.preventDefault();
-                    switchToView(VIEWS.WEEK);
-                    break;
-                case '3':
-                    e.preventDefault();
-                    switchToView(VIEWS.DAY);
-                    break;
-                case '4':
-                    e.preventDefault();
-                    switchToView(VIEWS.YEAR);
-                    break;
-            }
-        });
-
-        // Add tooltips for keyboard shortcuts
-        addKeyboardShortcutTooltips();
-
-        // Close modals when clicking outside
-        window.addEventListener('click', (e) => {
-            if (e.target === elements.eventModal) {
-                closeEventModal();
-            }
-            if (e.target === elements.locationModal) {
-                closeLocationModal();
-            }
-        });
-
-        // Connected status buttons
-        document.getElementById('test-email-connection')?.addEventListener('click', () => {
-            testIntegration('email');
-        });
-
-        document.getElementById('disconnect-email')?.addEventListener('click', () => {
-            disconnectIntegration('email');
-        });
-    }
-
-    // --- Initialization ---
-    async function initialize() {
-        console.log('🚀 Initializing calendar...');
-
-        // Check authentication first (but don't fail if it's not available)
-        try {
-            await checkAuthentication();
-        } catch (error) {
-            console.warn('⚠️ Authentication check failed, continuing in offline mode:', error.message);
-        }
-
-        // Initialize location tracking for persistent auth
-        try {
-            await initializeLocationTracking();
-        } catch (error) {
-            console.warn('⚠️ Location tracking failed, continuing without it:', error.message);
-        }
-
-        // Load real events from server (with graceful fallback)
-        try {
-            await loadRealEvents();
-        } catch (error) {
-            console.warn('⚠️ Failed to load real events, using localStorage:', error.message);
-        }
-
-        // Load Hijri calendar data
-        await loadHijriData();
-
-        // Load Islamic calendar events
-
-        // Load OAuth sync status
-        await loadOAuthSyncStatus();
-
-        // Check for Microsoft OAuth tokens in localStorage
-        if (typeof checkMicrosoftOAuthStatus === 'function') {
-            checkMicrosoftOAuthStatus();
-        }
-
-        // Check for Google OAuth tokens in localStorage
-        if (typeof checkGoogleOAuthStatus === 'function') {
-            checkGoogleOAuthStatus();
-        }
-
-        await loadIntegrationSettings();
-        attachEventListeners();
-
-        // Initialize advanced features
-        await initializeAdvancedFeatures();
-
-        // Apply saved theme
-        const savedTheme = localStorage.getItem('theme') || 'dark';
-        applyTheme(savedTheme);
-
-        // Setup additional UI components (with delay to ensure DOM is ready)
-        setTimeout(() => {
-            setupViewModeButtons();
-            setupThemeSelector();
-
-            // Initialize new features
-            initializeDragAndDrop();
-            initializeBulkOperations();
-            initializeDayPopup();
-            addDragAndDropStyles();
-
-            console.log('✅ Enhanced UI components initialized');
-        }, 100);
-
-        // Initialize calendar
-        renderCalendarEnhanced();
-        updateCurrentPeriod();
-        renderEventsList();
-
-        showNotification('Advanced calendar loaded successfully', 'success');
-    }
-
-    // Check if user is authenticated
-    async function checkAuthentication() {
-        try {
-            console.log('🔐 Checking authentication...');
-
-            // Check for authentication token in localStorage
-            const authToken = localStorage.getItem('authToken') ||
-                             localStorage.getItem('accessToken') ||
-                             localStorage.getItem('token') ||
-                             localStorage.getItem('jwt');
-
-            if (authToken) {
-                console.log('✅ User is authenticated via token');
-                return true;
-            }
-
-            console.log('ℹ️ No authentication found, calendar will work in offline mode');
-            return false;
-        } catch (error) {
-            console.error('❌ Authentication check failed:', error);
-            return false;
-        }
-    }
-
-    // === ADVANCED EVENT MANAGEMENT HELPER FUNCTIONS ===
-
-    // Get recurrence days for weekly events
-    function getRecurrenceDays() {
-        const days = [];
-        const dayCheckboxes = document.querySelectorAll('input[name="recurrence-days"]:checked');
-        dayCheckboxes.forEach(checkbox => {
-            days.push(parseInt(checkbox.value));
-        });
-        return days;
-    }
-
-    // Get event tags
-    function getEventTags() {
-        const tagsInput = document.getElementById('event-tags');
-        if (!tagsInput) return [];
-        return tagsInput.value.split(',').map(tag => tag.trim()).filter(tag => tag);
-    }
-
-    // Generate search keywords
-    function generateSearchKeywords() {
-        const title = document.getElementById('event-title').value.toLowerCase();
-        const description = document.getElementById('event-description').value.toLowerCase();
-        const location = document.getElementById('event-location')?.value.toLowerCase() || '';
-        const category = document.getElementById('event-category').value.toLowerCase();
-
-        const keywords = new Set();
-
-        // Add individual words
-        [title, description, location, category].forEach(text => {
-            text.split(/\s+/).forEach(word => {
-                if (word.length > 2) keywords.add(word);
-            });
-        });
-
-        return Array.from(keywords);
-    }
-
-    // Get event attendees
-    function getEventAttendees() {
-        const attendeesInput = document.getElementById('event-attendees');
-        if (!attendeesInput) return [];
-        return attendeesInput.value.split(',').map(email => email.trim()).filter(email => email);
-    }
-
-    // Convert Gregorian to Hijri date
-    function convertToHijri(gregorianDate) {
-        // Simple Hijri conversion (approximate)
-        const hijriEpoch = new Date(622, 6, 16); // July 16, 622 AD
-        const daysDiff = Math.floor((gregorianDate - hijriEpoch) / (1000 * 60 * 60 * 24));
-        const hijriYear = Math.floor(daysDiff / 354) + 1;
-        const hijriMonth = Math.floor((daysDiff % 354) / 29.5) + 1;
-        const hijriDay = Math.floor((daysDiff % 354) % 29.5) + 1;
-
-        return {
-            year: hijriYear,
-            month: hijriMonth,
-            day: hijriDay,
-            monthName: getHijriMonthName(hijriMonth)
-        };
-    }
-
-    // Get Hijri month name
-    function getHijriMonthName(month) {
-        const months = [
-            'Muharram', 'Safar', 'Rabi\' al-awwal', 'Rabi\' al-thani',
-            'Jumada al-awwal', 'Jumada al-thani', 'Rajab', 'Sha\'ban',
-            'Ramadan', 'Shawwal', 'Dhu al-Qi\'dah', 'Dhu al-Hijjah'
-        ];
-        return months[month - 1] || 'Unknown';
-    }
-
-    // === CONFLICT DETECTION ===
-
-    // Detect event conflicts
-    function detectEventConflicts(newEvent, existingEvents) {
-        const conflicts = [];
-
-        existingEvents.forEach(existingEvent => {
-            if (existingEvent.id === newEvent.id) return; // Skip self
-
-            const hasTimeOverlap = checkTimeOverlap(newEvent, existingEvent);
-            const hasLocationConflict = checkLocationConflict(newEvent, existingEvent);
-            const hasAttendeeConflict = checkAttendeeConflict(newEvent, existingEvent);
-
-            if (hasTimeOverlap || hasLocationConflict || hasAttendeeConflict) {
-                conflicts.push({
-                    eventId: existingEvent.id,
-                    eventTitle: existingEvent.title,
-                    conflictType: getConflictType(hasTimeOverlap, hasLocationConflict, hasAttendeeConflict),
-                    severity: getConflictSeverity(hasTimeOverlap, hasLocationConflict, hasAttendeeConflict)
-                });
-            }
-        });
-
-        return conflicts;
-    }
-
-    // Check time overlap
-    function checkTimeOverlap(event1, event2) {
-        const start1 = new Date(event1.startDate || event1.start);
-        const end1 = event1.endDate ? new Date(event1.endDate) : new Date(start1.getTime() + 60 * 60 * 1000);
-        const start2 = new Date(event2.startDate || event2.start);
-        const end2 = event2.endDate ? new Date(event2.endDate) : new Date(start2.getTime() + 60 * 60 * 1000);
-
-        return start1 < end2 && start2 < end1;
-    }
-
-    // Check location conflict
-    function checkLocationConflict(event1, event2) {
-        if (!event1.location || !event2.location) return false;
-        return event1.location.toLowerCase() === event2.location.toLowerCase();
-    }
-
-    // Check attendee conflict
-    function checkAttendeeConflict(event1, event2) {
-        if (!event1.attendees || !event2.attendees) return false;
-        return event1.attendees.some(attendee => event2.attendees.includes(attendee));
-    }
-
-    // Get conflict type
-    function getConflictType(timeOverlap, locationConflict, attendeeConflict) {
-        if (timeOverlap && locationConflict) return 'time_location';
-        if (timeOverlap && attendeeConflict) return 'time_attendee';
-        if (timeOverlap) return 'time';
-        if (locationConflict) return 'location';
-        if (attendeeConflict) return 'attendee';
-        return 'unknown';
-    }
-
-    // Get conflict severity
-    function getConflictSeverity(timeOverlap, locationConflict, attendeeConflict) {
-        if (timeOverlap && locationConflict && attendeeConflict) return 'high';
-        if (timeOverlap && (locationConflict || attendeeConflict)) return 'medium';
-        if (timeOverlap || locationConflict || attendeeConflict) return 'low';
-        return 'none';
-    }
-
-    // === RECURRING EVENTS ===
-
-    // Generate recurring events
-    function generateRecurringEvents(parentEvent) {
-        if (!parentEvent.isRecurring) return [parentEvent];
-
-        const events = [parentEvent];
-        const startDate = new Date(parentEvent.startDate || parentEvent.start);
-        const endDate = parentEvent.recurrenceEndDate ? new Date(parentEvent.recurrenceEndDate) :
-                       new Date(startDate.getFullYear() + 1, startDate.getMonth(), startDate.getDate());
-
-        let currentDate = new Date(startDate);
-        let occurrenceCount = 1;
-
-        while (currentDate <= endDate && (!parentEvent.recurrenceCount || occurrenceCount < parentEvent.recurrenceCount)) {
-            currentDate = getNextRecurrenceDate(currentDate, parentEvent);
-
-            if (currentDate > endDate) break;
-
-            const recurringEvent = createRecurringEventInstance(parentEvent, currentDate, occurrenceCount);
-            calendarEvents.push(recurringEvent);
-            occurrenceCount++;
-        }
-
-        return calendarEvents;
-    }
-
-    // Get next recurrence date
-    function getNextRecurrenceDate(currentDate, parentEvent) {
-        const nextDate = new Date(currentDate);
-
-        switch (parentEvent.recurrencePattern) {
-            case 'daily':
-                nextDate.setDate(nextDate.getDate() + parentEvent.recurrenceInterval);
-                break;
-            case 'weekly':
-                nextDate.setDate(nextDate.getDate() + (7 * parentEvent.recurrenceInterval));
-                break;
-            case 'monthly':
-                nextDate.setMonth(nextDate.getMonth() + parentEvent.recurrenceInterval);
-                break;
-            case 'yearly':
-                nextDate.setFullYear(nextDate.getFullYear() + parentEvent.recurrenceInterval);
-                break;
-        }
-
-        return nextDate;
-    }
-
-    // Create recurring event instance
-    function createRecurringEventInstance(parentEvent, date, occurrenceCount) {
-        const duration = parentEvent.endDate ?
-            new Date(parentEvent.endDate) - new Date(parentEvent.startDate || parentEvent.start) : 60 * 60 * 1000;
-
-        return {
-            ...parentEvent,
-            id: `${parentEvent.id}_${occurrenceCount}`,
-            startDate: new Date(date),
-            endDate: new Date(date.getTime() + duration),
-            parentEventId: parentEvent.id,
-            isRecurringInstance: true,
-            occurrenceNumber: occurrenceCount
-        };
-    }
-
-    // === EVENT TEMPLATES ===
-
-    // Save event as template
-    function saveEventAsTemplate(event) {
-        const template = {
-            id: `template_${Date.now()}`,
-            name: event.title,
-            category: event.templateCategory || event.category,
-            templateData: {
-                title: event.title,
-                description: event.description,
-                duration: event.endDate ? new Date(event.endDate) - new Date(event.startDate) : 60 * 60 * 1000,
-                category: event.category,
-                priority: event.priority,
-                location: event.location,
-                tags: event.tags,
-                isIslamicEvent: event.isIslamicEvent,
-                prayerTime: event.prayerTime
-            },
-            createdAt: new Date(),
-            usageCount: 0
-        };
-
-        // Save to localStorage
-        const templates = JSON.parse(localStorage.getItem('eventTemplates') || '[]');
-        templates.push(template);
-        localStorage.setItem('eventTemplates', JSON.stringify(templates));
-
-        return template;
-    }
-
-    // Load event templates
-    function loadEventTemplates() {
-        return JSON.parse(localStorage.getItem('eventTemplates') || '[]');
-    }
-
-    // Apply template to event
-    function applyEventTemplate(template, startDate) {
-        const event = {
-            ...template.templateData,
-            id: Date.now().toString(),
-            startDate: new Date(startDate),
-            endDate: new Date(startDate.getTime() + template.templateData.duration),
-            createdAt: new Date(),
-            updatedAt: new Date()
-        };
-
-        return event;
-    }
-
-    // === SEARCH AND FILTERING ===
-
-
-    // Filter events by category
-    function filterEventsByCategory(category, events = calendarEvents) {
-        return events.filter(event => event.category === category);
-    }
-
-    // Filter events by date range
-    function filterEventsByDateRange(startDate, endDate, events = calendarEvents) {
-        return events.filter(event => {
-            const eventDate = new Date(event.startDate || event.start);
-            return eventDate >= startDate && eventDate <= endDate;
-        });
-    }
-
-    // Filter events by priority
-    function filterEventsByPriority(priority, events = calendarEvents) {
-        return events.filter(event => event.priority === priority);
-    }
-
-    // === BULK OPERATIONS ===
-
-    // Bulk delete events
-    function bulkDeleteEvents(eventIds) {
-        calendarEvents = calendarEvents.filter(event => !eventIds.includes(event.id));
-        saveEvents();
-        renderCalendar();
-        showNotification(`Deleted ${eventIds.length} events`, 'success');
-    }
-
-    // Bulk move events
-    function bulkMoveEvents(eventIds, newDate) {
-        const daysDiff = Math.floor((newDate - new Date()) / (1000 * 60 * 60 * 24));
-
-        eventIds.forEach(eventId => {
-            const event = calendarEvents.find(e => e.id === eventId);
-            if (event) {
-                const newStartDate = new Date(event.startDate || event.start);
-                newStartDate.setDate(newStartDate.getDate() + daysDiff);
-                event.startDate = newStartDate;
-
-                if (event.endDate) {
-                    const newEndDate = new Date(event.endDate);
-                    newEndDate.setDate(newEndDate.getDate() + daysDiff);
-                    event.endDate = newEndDate;
-                }
-
-                event.updatedAt = new Date();
-            }
-        });
-
-        saveEvents();
-        renderCalendar();
-        showNotification(`Moved ${eventIds.length} events`, 'success');
-    }
-
-    // Duplicate events
-    function duplicateEvents(eventIds) {
-        eventIds.forEach(eventId => {
-            const originalEvent = calendarEvents.find(e => e.id === eventId);
-            if (originalEvent) {
-                const duplicatedEvent = {
-                    ...originalEvent,
-                    id: Date.now().toString() + Math.random().toString(36).substr(2, 9),
-                    title: `${originalEvent.title} (Copy)`,
-                    startDate: new Date((originalEvent.startDate || originalEvent.start).getTime() + 24 * 60 * 60 * 1000), // Next day
-                    endDate: originalEvent.endDate ? new Date(originalEvent.endDate.getTime() + 24 * 60 * 60 * 1000) : null,
-                    createdAt: new Date(),
-                    updatedAt: new Date()
-                };
-
-                calendarEvents.push(duplicatedEvent);
-            }
-        });
-
-        saveEvents();
-        renderCalendar();
-        showNotification(`Duplicated ${eventIds.length} events`, 'success');
-    }
-
-    // === ENHANCED VIEWS ===
-
-    // Calendar view modes
-    const viewModes = {
-        MONTH: 'month',
-        WEEK: 'week',
-        DAY: 'day',
-        YEAR: 'year'
-    };
-
-    let currentViewMode = viewModes.MONTH;
-
-    // Switch calendar view
-    function switchViewMode(mode) {
-        currentViewMode = mode;
-
-        // Keep legacy view state in sync for nav/date formatting
-        const modeToView = { month: VIEWS.MONTH, week: VIEWS.WEEK, day: VIEWS.DAY, year: VIEWS.YEAR };
-        if (modeToView[mode]) {
-            currentView = modeToView[mode];
-        }
-
-        renderCalendarEnhanced();
-        updateViewModeButtons();
-    }
-
-    // Render calendar based on current view mode (Enhanced)
-    async function renderCalendarEnhanced() {
-        if (!(await renderLock.lock())) {
-            logger.debug('🎨 Render already in progress, skipping');
-            return;
-        }
-
-        try {
-            logger.debug('🎨 Rendering enhanced calendar...');
-        // Ensure the correct container is visible for the current mode
-        applyViewVisibilityFromMode();
-        // Ensure currentPeriod reflects the active time zone and mode
-        updateCurrentPeriod();
-        switch (currentViewMode) {
-            case viewModes.MONTH:
-                renderMonthView();
-                break;
-            case viewModes.WEEK:
-                renderWeekView();
-                break;
-            case viewModes.DAY:
-                renderDayView();
-                break;
-            case viewModes.YEAR:
-                renderYearView();
-                break;
-        }
-
-        // Update drag and drop functionality after rendering
-        setTimeout(() => {
-            updateEventDragAndDrop();
-            addDropZonesToCalendar();
-        }, 100);
-
-        } finally {
-            renderLock.unlock();
-        }
-    }
-
-    // Toggle view containers based on currentViewMode
-    function applyViewVisibilityFromMode() {
-        const month = document.getElementById('month-view');
-        const week = document.getElementById('week-view');
-        const day = document.getElementById('day-view');
-        const year = document.getElementById('year-view');
-        const dynamicGrid = document.getElementById('calendar-grid');
-
-        const setActive = (el, active) => {
-            if (!el) return;
-            el.classList.toggle('active', !!active);
-            if (el.id === 'calendar-grid') {
-                el.style.display = active ? 'block' : 'none';
-            }
-        };
-
-        if (currentViewMode === viewModes.MONTH) {
-            setActive(month, true); setActive(week, false); setActive(day, false); setActive(year, false); setActive(dynamicGrid, false);
-        } else if (currentViewMode === viewModes.WEEK) {
-            setActive(month, false); setActive(week, true); setActive(day, false); setActive(year, false); setActive(dynamicGrid, false);
-        } else if (currentViewMode === viewModes.DAY) {
-            setActive(month, false); setActive(week, false); setActive(day, true); setActive(year, false); setActive(dynamicGrid, false);
-        } else if (currentViewMode === viewModes.YEAR) {
-            setActive(month, false); setActive(week, false); setActive(day, false); setActive(year, true); setActive(dynamicGrid, false);
-        } else {
-            // Agenda/Timeline and other dynamic modes render into #calendar-grid
-            setActive(month, false); setActive(week, false); setActive(day, false); setActive(year, false); setActive(dynamicGrid, true);
-        }
-    }
-
-    // Month view with better event display
-    function renderMonthView() {
-        console.log('📅 Rendering month view...');
-
-        // Use the existing month view structure
-        const monthView = document.getElementById('month-view');
-        if (!monthView) {
-            console.log('❌ Month view container not found');
-            return;
-        }
-
-        // Get the existing calendar grid
-        const monthGrid = document.getElementById('month-grid');
-        if (!monthGrid) {
-            console.log('❌ Month grid not found');
-            return;
-        }
-
-        console.log('✅ Month view containers found');
-
-        // Clear existing content
-        monthGrid.innerHTML = '';
-
-        // Get current year and month from currentDate
-        const currentYear = currentDate.getFullYear();
-        const currentMonth = currentDate.getMonth();
-
-        // Generate calendar days
-        const firstDay = new Date(currentYear, currentMonth, 1);
-        const lastDay = new Date(currentYear, currentMonth + 1, 0);
-        const startDate = new Date(firstDay);
-        startDate.setDate(startDate.getDate() - firstDay.getDay());
-
-        console.log('📅 Generating calendar for:', currentYear, currentMonth);
-        console.log('📅 Total calendar events:', calendarEvents.length);
-
-
-        for (let i = 0; i < 42; i++) {
-            const date = new Date(startDate);
-            date.setDate(startDate.getDate() + i);
-
-            const dayElement = createDayElement(date);
-            monthGrid.appendChild(dayElement);
-        }
-
-        console.log('✅ Month view rendered with', monthGrid.children.length, 'days');
-
-        // Re-add day click listeners after rendering
-        addDayClickListeners();
-
-        // Add a simple test to ensure visibility
-        if (monthGrid.children.length === 0) {
-            console.log('⚠️ No calendar days generated, adding fallback...');
-            monthGrid.innerHTML = '<div style="padding: 20px; text-align: center; color: var(--text-color);">Calendar loading... Please wait.</div>';
-        }
-    }
-
-    // Week view with time slots
-    function renderWeekView() {
-        if (!elements.weekGrid) return;
-
-        elements.weekGrid.innerHTML = '';
-        const timeZone = resolveCalendarTimeZone();
-        const startOfWeek = new Date(currentDate);
-        startOfWeek.setDate(currentDate.getDate() - currentDate.getDay());
-
-        // Update day headers
-        const dayHeaders = document.querySelectorAll('.day-column');
-        for (let i = 0; i < 7; i++) {
-            const dayDate = new Date(startOfWeek);
-            dayDate.setDate(startOfWeek.getDate() + i);
-            const dayLabel = new Intl.DateTimeFormat(undefined, { weekday: 'short', timeZone }).format(dayDate);
-            const dayNumber = new Intl.DateTimeFormat(undefined, { day: 'numeric', timeZone }).format(dayDate);
-            if (dayHeaders[i]) {
-                dayHeaders[i].innerHTML = `
-                    <div class="day-name">${dayLabel}</div>
-                    <div class="day-number">${dayNumber}</div>
-                `;
-            }
-        }
-
-        // Create the time grid
-        for (let hour = 0; hour < 24; hour++) {
-            const timeSlot = document.createElement('div');
-            timeSlot.className = 'time-slot';
-            const label = `${hour.toString().padStart(2, '0')}:00`;
-
-            // Create the time label
-            const timeLabel = document.createElement('div');
-            timeLabel.className = 'time-label';
-            timeLabel.textContent = label;
-            timeSlot.appendChild(timeLabel);
-
-            // Create day cells for this hour
-            const dayCells = document.createElement('div');
-            dayCells.className = 'day-cells';
-
-            for (let day = 0; day < 7; day++) {
-                const dayDate = new Date(startOfWeek);
-                dayDate.setDate(startOfWeek.getDate() + day);
-                dayDate.setHours(hour);
-
-                const dayCell = document.createElement('div');
-                dayCell.className = 'day-cell';
-                dayCell.setAttribute('data-date', formatDate(dayDate));
-                dayCell.setAttribute('data-hour', hour);
-                dayCell.setAttribute('data-day', day);
-
-                // Add some content to make the cell visible
-                const cellContent = document.createElement('div');
-                cellContent.className = 'cell-content';
-
-                // Add some visual content to make the cell visible
-                const hourText = document.createElement('div');
-                hourText.className = 'hour-text';
-                hourText.textContent = `${hour}:00`;
-                hourText.style.fontSize = '0.7rem';
-                hourText.style.opacity = '0.5';
-                hourText.style.position = 'absolute';
-                hourText.style.top = '2px';
-                hourText.style.left = '2px';
-
-                cellContent.appendChild(hourText);
-                dayCell.appendChild(cellContent);
-
-                dayCells.appendChild(dayCell);
-            }
-
-            timeSlot.appendChild(dayCells);
-            elements.weekGrid.appendChild(timeSlot);
-        }
-
-        addEventsToWeekView();
-
-        // Re-add day click listeners after rendering
-        addDayClickListeners();
-
-        // If no events found, add some sample events for testing
-        if (calendarEvents.length === 0) {
-            addSampleEventsForTesting();
-        }
-    }
-
-    // Add sample events for testing if no real events exist
-    function addSampleEventsForTesting() {
-        console.log('No real events found, adding sample events for testing');
-
-        const today = new Date();
-        const sampleEvents = [
-            {
-                id: 'sample-1',
-                title: 'Team Meeting',
-                startDate: new Date(today.getFullYear(), today.getMonth(), today.getDate(), 9, 0),
-                endDate: new Date(today.getFullYear(), today.getMonth(), today.getDate(), 10, 0),
-                color: '#3b82f6',
-                category: 'work'
-            },
-            {
-                id: 'sample-2',
-                title: 'Lunch with Client',
-                startDate: new Date(today.getFullYear(), today.getMonth(), today.getDate() + 1, 12, 0),
-                endDate: new Date(today.getFullYear(), today.getMonth(), today.getDate() + 1, 13, 0),
-                color: '#10b981',
-                category: 'meeting'
-            },
-            {
-                id: 'sample-3',
-                title: 'Project Review',
-                startDate: new Date(today.getFullYear(), today.getMonth(), today.getDate() + 2, 14, 0),
-                endDate: new Date(today.getFullYear(), today.getMonth(), today.getDate() + 2, 15, 0),
-                color: '#f59e0b',
-                category: 'work'
-            },
-            {
-                id: 'sample-4',
-                title: 'Code Review',
-                startDate: new Date(today.getFullYear(), today.getMonth(), today.getDate() + 3, 11, 0),
-                endDate: new Date(today.getFullYear(), today.getMonth(), today.getDate() + 3, 12, 0),
-                color: '#ef4444',
-                category: 'development'
-            },
-            {
-                id: 'sample-5',
-                title: 'Weekly Planning',
-                startDate: new Date(today.getFullYear(), today.getMonth(), today.getDate() + 4, 15, 0),
-                endDate: new Date(today.getFullYear(), today.getMonth(), today.getDate() + 4, 16, 0),
-                color: '#8b5cf6',
-                category: 'planning'
-            }
-        ];
-
-        // Add sample events to calendarEvents
-        calendarEvents.push(...sampleEvents);
-        console.log('Added', sampleEvents.length, 'sample events');
-
-        // Re-render the week view with the new events
-        addEventsToWeekView();
-    }
-
-    // Add sample events to week view for demonstration
-    function addSampleEventsToWeekView() {
-        const dayCells = document.querySelectorAll('.day-cell');
-        console.log('Adding sample events to week view. Found', dayCells.length, 'day cells');
-
-        // Add some sample events
-        const sampleEvents = [
-            { day: 0, hour: 9, title: 'Morning Meeting', color: '#3b82f6' },
-            { day: 1, hour: 14, title: 'Lunch with Client', color: '#10b981' },
-            { day: 2, hour: 10, title: 'Project Review', color: '#f59e0b' },
-            { day: 3, hour: 16, title: 'Team Standup', color: '#8b5cf6' },
-            { day: 4, hour: 11, title: 'Code Review', color: '#ef4444' },
-            { day: 5, hour: 15, title: 'Weekly Planning', color: '#06b6d4' }
-        ];
-
-        sampleEvents.forEach(event => {
-            const cell = document.querySelector(`[data-day="${event.day}"][data-hour="${event.hour}"]`);
-            console.log('Looking for cell with day:', event.day, 'hour:', event.hour, 'found:', !!cell);
-            if (cell) {
-                const eventElement = document.createElement('div');
-                eventElement.className = 'week-event';
-                eventElement.textContent = event.title;
-                eventElement.style.backgroundColor = event.color;
-                eventElement.style.color = 'white';
-                eventElement.style.padding = '2px 4px';
-                eventElement.style.fontSize = '0.7rem';
-                eventElement.style.borderRadius = '2px';
-                eventElement.style.margin = '1px';
-                eventElement.style.position = 'absolute';
-                eventElement.style.top = '20px';
-                eventElement.style.left = '2px';
-                eventElement.style.right = '2px';
-                eventElement.style.zIndex = '10';
-
-                cell.appendChild(eventElement);
-                console.log('Added event:', event.title, 'to cell');
-            }
-        });
-    }
-
-    // Day view
-    function renderDayView() {
-        if (!elements.dayGrid) return;
-        elements.dayGrid.innerHTML = '';
-
-        console.log('Rendering day view for:', currentDate);
-        console.log('Total calendar events:', calendarEvents.length);
-
-        const dayHeader = document.querySelector('#day-view .day-header .day-column');
-        const tz = resolveCalendarTimeZone();
-        if (dayHeader) {
-            const weekday = new Intl.DateTimeFormat(undefined, { weekday: 'long', timeZone: tz }).format(currentDate);
-            const dayNum = new Intl.DateTimeFormat(undefined, { day: 'numeric', timeZone: tz }).format(currentDate);
-            const monthYear = new Intl.DateTimeFormat(undefined, { month: 'long', year: 'numeric', timeZone: tz }).format(currentDate);
-            dayHeader.innerHTML = `
-                <div class="day-name">${weekday}</div>
-                <div class="day-number">${dayNum}</div>
-                <div class="day-month">${monthYear}</div>
-            `;
-        }
-
-        // Create time slots
-        for (let hour = 0; hour < 24; hour++) {
-            const timeSlot = document.createElement('div');
-            timeSlot.className = 'time-slot';
-            const label = `${hour.toString().padStart(2, '0')}:00`;
-            timeSlot.innerHTML = `
-                <div class="time-label">${label}</div>
-                <div class="day-slot" data-hour="${hour}"></div>
-            `;
-            elements.dayGrid.appendChild(timeSlot);
-        }
-
-        addEventsToDayView();
-
-        // Re-add day click listeners after rendering
-        addDayClickListeners();
-
-        // If no events found, add some sample events for testing
-        if (calendarEvents.length === 0) {
-            addSampleEventsForDayView();
-        }
-    }
-
-    // Add sample events for day view testing if no real events exist
-    function addSampleEventsForDayView() {
-        console.log('No real events found, adding sample events for day view testing');
-
-        const today = new Date();
-        const sampleEvents = [
-            {
-                id: 'day-sample-1',
-                title: 'Morning Standup',
-                startDate: new Date(today.getFullYear(), today.getMonth(), today.getDate(), 9, 0),
-                endDate: new Date(today.getFullYear(), today.getMonth(), today.getDate(), 9, 30),
-                color: '#3b82f6',
-                category: 'work'
-            },
-            {
-                id: 'day-sample-2',
-                title: 'Client Meeting',
-                startDate: new Date(today.getFullYear(), today.getMonth(), today.getDate(), 11, 0),
-                endDate: new Date(today.getFullYear(), today.getMonth(), today.getDate(), 12, 0),
-                color: '#10b981',
-                category: 'meeting'
-            },
-            {
-                id: 'day-sample-3',
-                title: 'Lunch Break',
-                startDate: new Date(today.getFullYear(), today.getMonth(), today.getDate(), 12, 30),
-                endDate: new Date(today.getFullYear(), today.getMonth(), today.getDate(), 13, 30),
-                color: '#f59e0b',
-                category: 'break'
-            },
-            {
-                id: 'day-sample-4',
-                title: 'Code Review',
-                startDate: new Date(today.getFullYear(), today.getMonth(), today.getDate(), 14, 0),
-                endDate: new Date(today.getFullYear(), today.getMonth(), today.getDate(), 15, 0),
-                color: '#ef4444',
-                category: 'development'
-            },
-            {
-                id: 'day-sample-5',
-                title: 'Project Planning',
-                startDate: new Date(today.getFullYear(), today.getMonth(), today.getDate(), 15, 30),
-                endDate: new Date(today.getFullYear(), today.getMonth(), today.getDate(), 17, 0),
-                color: '#8b5cf6',
-                category: 'planning'
-            }
-        ];
-
-        // Add sample events to calendarEvents
-        calendarEvents.push(...sampleEvents);
-        console.log('Added', sampleEvents.length, 'sample events for day view');
-
-        // Re-render the day view with the new events
-        addEventsToDayView();
-    }
-
-    // Year view for long-term planning
-    function renderYearView() {
-        if (!elements.yearGrid) return;
-        elements.yearGrid.innerHTML = '';
-        const year = currentDate.getFullYear();
-        for (let month = 0; month < 12; month++) {
-            const monthElement = document.createElement('div');
-            monthElement.className = 'year-month';
-            monthElement.innerHTML = `
-                <div class="month-header">${moment({year, month}).format('MMMM')}</div>
-                <div class="month-mini-grid"></div>
-            `;
-            const miniGrid = monthElement.querySelector('.month-mini-grid');
-            const monthDate = new Date(year, month, 1);
-            const daysInMonth = new Date(year, month + 1, 0).getDate();
-            const firstDay = monthDate.getDay();
-            for (let i = 0; i < firstDay; i++) {
-                const emptyDay = document.createElement('div');
-                emptyDay.className = 'mini-day empty';
-                miniGrid.appendChild(emptyDay);
-            }
-            for (let day = 1; day <= daysInMonth; day++) {
-                const dayElement = document.createElement('div');
-                dayElement.className = 'mini-day';
-                dayElement.textContent = day;
-                miniGrid.appendChild(dayElement);
-            }
-            elements.yearGrid.appendChild(monthElement);
-        }
-    }
-
-
-    // === ISLAMIC CALENDAR INTEGRATION ===
-
-    // Islamic calendar data
-    const islamicMonths = [
-        'Muharram', 'Safar', 'Rabi\' al-awwal', 'Rabi\' al-thani',
-        'Jumada al-awwal', 'Jumada al-thani', 'Rajab', 'Sha\'ban',
-        'Ramadan', 'Shawwal', 'Dhu al-Qi\'dah', 'Dhu al-Hijjah'
-    ];
-
-    const islamicHolidays = {
-        '1-1': 'Islamic New Year',
-        '1-10': 'Day of Ashura',
-        '3-12': 'Mawlid al-Nabi',
-        '7-27': 'Laylat al-Qadr',
-        '9-1': 'First Day of Ramadan',
-        '9-30': 'Eid al-Fitr',
-        '12-8': 'First Day of Hajj',
-        '12-9': 'Day of Arafah',
-        '12-10': 'Eid al-Adha'
-    };
-
-    // Get prayer times for a specific date
-    function getPrayerTimes(date) {
-        // This would integrate with a prayer times API
-        // For now, return mock data
-        return {
-            fajr: '05:30',
-            dhuhr: '12:00',
-            asr: '15:30',
-            maghrib: '18:00',
-            isha: '19:30'
-        };
-    }
-
-    // Get Qibla direction
-    function getQiblaDirection() {
-        // This would use geolocation and calculate Qibla direction
-        // For now, return mock data
-        return {
-            direction: 135, // degrees from North
-            distance: 'Southeast'
-        };
-    }
-
-    // Check if date is Ramadan
-    function isRamadan(date) {
-        const hijri = convertToHijri(date);
-        return hijri.month === 9; // Ramadan is the 9th month
-    }
-
-    // Get fasting times for Ramadan
-    function getFastingTimes(date) {
-        if (!isRamadan(date)) return null;
-
-        return {
-            suhoor: '05:00', // Default time
-            iftar: '18:30', // Default time
-            duration: '13h 30m' // Default duration
-        };
-    }
-
-    // Calculate fasting duration
-    function calculateFastingDuration(suhoor, iftar) {
-        const suhoorTime = new Date(`2000-01-01 ${suhoor}`);
-        const iftarTime = new Date(`2000-01-01 ${iftar}`);
-        const duration = iftarTime - suhoorTime;
-        return Math.floor(duration / (1000 * 60 * 60)); // hours
-    }
-
-    // === UI/UX ENHANCEMENTS ===
-
-    // Theme management
-    const themes = {
-        light: {
-            primary: '#007bff',
-            secondary: '#6c757d',
-            success: '#28a745',
-            danger: '#dc3545',
-            warning: '#ffc107',
-            info: '#17a2b8',
-            background: '#ffffff',
-            text: '#212529',
-            border: '#dee2e6'
-        },
-        dark: {
-            primary: '#0d6efd',
-            secondary: '#6c757d',
-            success: '#198754',
-            danger: '#dc3545',
-            warning: '#ffc107',
-            info: '#0dcaf0',
-            background: '#212529',
-            text: '#ffffff',
-            border: '#495057'
-        },
-        islamic: {
-            primary: '#2E7D32',
-            secondary: '#8BC34A',
-            success: '#4CAF50',
-            danger: '#F44336',
-            warning: '#FF9800',
-            info: '#2196F3',
-            background: '#F5F5F5',
-            text: '#2E2E2E',
-            border: '#E0E0E0'
-        }
-    };
-
-    let currentTheme = 'light';
-
-    // Apply theme
-    function applyTheme(themeName) {
-        currentTheme = themeName;
-        const theme = themes[themeName];
-
-        document.documentElement.style.setProperty('--primary-color', theme.primary);
-        document.documentElement.style.setProperty('--secondary-color', theme.secondary);
-        document.documentElement.style.setProperty('--success-color', theme.success);
-        document.documentElement.style.setProperty('--danger-color', theme.danger);
-        document.documentElement.style.setProperty('--warning-color', theme.warning);
-        document.documentElement.style.setProperty('--info-color', theme.info);
-        document.documentElement.style.setProperty('--background-color', theme.background);
-        document.documentElement.style.setProperty('--text-color', theme.text);
-        document.documentElement.style.setProperty('--border-color', theme.border);
-
-        localStorage.setItem('calendarTheme', themeName);
-    }
-
-    // Keyboard shortcuts
-    function setupKeyboardShortcuts() {
-        document.addEventListener('keydown', (e) => {
-            if (e.ctrlKey || e.metaKey) {
-                switch (e.key) {
-                    case 'n':
-                        e.preventDefault();
-                        openEventModal();
-                        break;
-                    case 's':
-                        e.preventDefault();
-                        saveEvents();
-                        break;
-                    case 'f':
-                        e.preventDefault();
-                        focusSearch();
-                        break;
-                    case 'z':
-                        e.preventDefault();
-                        undoLastAction();
-                        break;
-                    case 'y':
-                        e.preventDefault();
-                        redoLastAction();
-                        break;
-                }
-            }
-
-            // Arrow keys for navigation
-            if (e.target.tagName !== 'INPUT' && e.target.tagName !== 'TEXTAREA') {
-                switch (e.key) {
-                    case 'ArrowLeft':
-                        e.preventDefault();
-                        previousPeriod();
-                        break;
-                    case 'ArrowRight':
-                        e.preventDefault();
-                        nextPeriod();
-                        break;
-                    case 'ArrowUp':
-                        e.preventDefault();
-                        previousWeek();
-                        break;
-                    case 'ArrowDown':
-                        e.preventDefault();
-                        nextWeek();
-                        break;
-                }
-            }
-        });
-    }
-
-    // Undo/Redo functionality
-    let actionHistory = [];
-    let historyIndex = -1;
-
-    function saveAction(action) {
-        actionHistory = actionHistory.slice(0, historyIndex + 1);
-        actionHistory.push(action);
-        historyIndex++;
-
-        // Limit history size
-        if (actionHistory.length > 50) {
-            actionHistory.shift();
-            historyIndex--;
-        }
-    }
-
-    function undoLastAction() {
-        if (historyIndex >= 0) {
-            const action = actionHistory[historyIndex];
-            action.undo();
-            historyIndex--;
-            showNotification('Action undone', 'info');
-        }
-    }
-
-    function redoLastAction() {
-        if (historyIndex < actionHistory.length - 1) {
-            historyIndex++;
-            const action = actionHistory[historyIndex];
-            action.redo();
-            showNotification('Action redone', 'info');
-        }
-    }
-
-    // Auto-save functionality
-    let autoSaveInterval;
-
-    function startAutoSave() {
-        autoSaveInterval = setInterval(() => {
-            saveEvents();
-            console.log('Auto-saved events');
-        }, 120000); // Save every 2 minutes (reduced frequency to prevent sync conflicts)
-    }
-
-    function stopAutoSave() {
-        if (autoSaveInterval) {
-            clearInterval(autoSaveInterval);
-        }
-    }
-
-    // === ADDITIONAL HELPER FUNCTIONS ===
-
-    // Generate time slots for week/day views
-    function generateTimeSlots() {
-        let slots = '';
-        for (let hour = 0; hour < 24; hour++) {
-            const time = `${hour.toString().padStart(2, '0')}:00`;
-            slots += `<div class="time-slot" data-hour="${hour}">${time}</div>`;
-        }
-        return slots;
-    }
-
-    // Generate week days for week view
-    function generateWeekDays() {
-        const startOfWeek = getStartOfWeek();
-        let days = '';
-        for (let i = 0; i < 7; i++) {
-            const date = new Date(startOfWeek);
-            date.setDate(startOfWeek.getDate() + i);
-            days += `<div class="week-day" data-date="${date.toISOString().split('T')[0]}">
-                <div class="day-header">${date.toLocaleDateString('en-US', { weekday: 'short' })}</div>
-                <div class="day-number">${date.getDate()}</div>
-                <div class="day-events"></div>
-            </div>`;
-        }
-        return days;
-    }
-
-    // Generate year months
-    function generateYearMonths() {
-        let months = '';
-        for (let month = 0; month < 12; month++) {
-            const monthName = new Date(currentYear, month).toLocaleDateString('en-US', { month: 'long' });
-            months += `<div class="year-month" data-month="${month}">
-                <h3>${monthName}</h3>
-                <div class="month-mini-calendar" id="mini-calendar-${month}"></div>
-            </div>`;
-        }
-        return months;
-    }
-
-
-    // Get upcoming events
-    function getUpcomingEvents() {
-        const now = new Date();
-        return calendarEvents
-            .filter(event => new Date(event.startDate || event.start) >= now)
-            .sort((a, b) => new Date(a.startDate || a.start) - new Date(b.startDate || b.start))
-            .slice(0, 20); // Limit to 20 events
-    }
-
-    // Format event time
-    function formatEventTime(date) {
-        return new Date(date).toLocaleString('en-US', {
-            month: 'short',
-            day: 'numeric',
-            hour: 'numeric',
-            minute: '2-digit'
-        });
-    }
-
-    // Get start of week
-    function getStartOfWeek() {
-        const date = new Date();
-        const day = date.getDay();
-        const diff = date.getDate() - day;
-        return new Date(date.setDate(diff));
-    }
-
-    // Navigation functions
-    function previousPeriod() {
-        switch (currentViewMode) {
-            case viewModes.MONTH: previousMonth(); break;
-            case viewModes.WEEK: previousWeek(); break;
-            case viewModes.DAY: previousDay(); break;
-            case viewModes.YEAR: previousYear(); break;
-        }
-    }
-
-    function nextPeriod() {
-        switch (currentViewMode) {
-            case viewModes.MONTH: nextMonth(); break;
-            case viewModes.WEEK: nextWeek(); break;
-            case viewModes.DAY: nextDay(); break;
-            case viewModes.YEAR: nextYear(); break;
-        }
-    }
-
-    // Focus search
-    function focusSearch() {
-        const searchInput = document.getElementById('event-search');
-        if (searchInput) {
-            searchInput.focus();
-        }
-    }
-
-    // Update view mode buttons
-    function updateViewModeButtons() {
-        const buttons = document.querySelectorAll('.view-mode-btn');
-        buttons.forEach(btn => {
-            btn.classList.remove('active');
-            if (btn.dataset.mode === currentViewMode) {
-                btn.classList.add('active');
-            }
-        });
-    }
-
-    // === PERFORMANCE & RELIABILITY ===
-
-    // Caching system
-    const cache = new Map();
-    const CACHE_EXPIRY = 5 * 60 * 1000; // 5 minutes
-
-    function getCachedData(key) {
-        const cached = cache.get(key);
-        if (cached && Date.now() - cached.timestamp < CACHE_EXPIRY) {
-            return cached.data;
-        }
-        return null;
-    }
-
-    function setCachedData(key, data) {
-        cache.set(key, {
-            data: data,
-            timestamp: Date.now()
-        });
-    }
-
-    // Background sync
-    function startBackgroundSync() {
-        setInterval(() => {
-            syncWithExternalCalendars();
-        }, 30 * 60 * 1000); // Sync every 30 minutes to prevent frequent reauthentication
-    }
-
-    function syncWithExternalCalendars() {
-        // Skip background sync if user is not authenticated
-        if (!auth.isAuthenticated) {
-            console.log('⏩ Background sync: User not authenticated, skipping sync');
-            return;
-        }
-
-        // Check OAuth sync status to determine which providers are connected
-        if (window.oauthSyncStatus) {
-            // Sync with Google Calendar if connected and not needing reauth
-            if (window.oauthSyncStatus.google?.connected && !window.oauthSyncStatus.google?.needsReauth) {
-                console.log('🔄 Background sync: Starting Google Calendar sync...');
-                syncGoogleCalendar();
-            }
-
-            // Sync with Microsoft Calendar if connected and not needing reauth
-            if (window.oauthSyncStatus.microsoft?.connected && !window.oauthSyncStatus.microsoft?.needsReauth) {
-                console.log('🔄 Background sync: Starting Microsoft Calendar sync...');
-                syncMicrosoftCalendar();
-            }
-        } else {
-            console.log('⚠️ Background sync: OAuth sync status not available, skipping sync');
-        }
-    }
-
-    // Error handling
-    function handleError(error, context) {
-        console.error(`Error in ${context}:`, error);
-
-        // Log error to server
-        fetch('/api/errors', {
-            method: 'POST',
-            headers: { 'Content-Type': 'application/json' },
-            body: JSON.stringify({
-                error: error.message,
-                stack: error.stack,
-                context: context,
-                timestamp: new Date().toISOString()
-            })
-        }).catch(err => console.error('Failed to log error:', err));
-
-        // Show user-friendly error message
-        showNotification('An error occurred. Please try again.', 'error');
-    }
-
-    // === INITIALIZATION ===
-
-    // Initialize all features
-    async function initializeAdvancedFeatures() {
-        // Setup keyboard shortcuts
-        setupKeyboardShortcuts();
-
-        // Start auto-save
-        startAutoSave();
-
-        // Start background sync
-        startBackgroundSync();
-
-        // Load saved theme
-        const savedTheme = localStorage.getItem('calendarTheme') || 'light';
-        applyTheme(savedTheme);
-
-        // Setup error handling
-        window.addEventListener('error', (e) => {
-            handleError(e.error, 'Global Error Handler');
-        });
-
-        // Setup unhandled promise rejection handling
-        window.addEventListener('unhandledrejection', (e) => {
-            handleError(new Error(e.reason), 'Unhandled Promise Rejection');
-        });
-
-        // Auto-sync only if authenticated and accounts are connected
-        if (!auth.isAuthenticated) {
-            logger.info('⏩ Not authenticated: skipping auto-sync');
-            return;
-        }
-
-        const canSyncGoogle = integrations?.google?.connected === true ||
-                             localStorage.getItem('google-oauth-token') !== null ||
-                             localStorage.getItem('googleAccessToken') !== null;
-        const canSyncMicrosoft = integrations?.microsoft?.connected === true ||
-                                localStorage.getItem('microsoft-oauth-token') !== null ||
-                                localStorage.getItem('microsoftAccessToken') !== null;
-
-        if (canSyncGoogle || canSyncMicrosoft) {
-            if (canSyncGoogle) {
-                try {
-                    logger.info('🔄 Auto-syncing with Google Calendar on load...');
-            await syncWithGoogle();
-        } catch (error) {
-                    logger.warn('⚠️ Google auto-sync failed (this is normal if not connected):', error.message);
-                }
-        }
-
-            if (canSyncMicrosoft) {
-        try {
-                    logger.info('🔄 Auto-syncing with Microsoft Calendar on load...');
-            await syncWithMicrosoft();
-        } catch (error) {
-                    logger.warn('⚠️ Microsoft auto-sync failed (this is normal if not connected):', error.message);
-                }
-            }
-        } else {
-            logger.info('⏩ Offline: skipping auto-sync (no connected accounts)');
-        }
-
-        console.log('✅ Advanced calendar features initialized');
-    }
-
-    // === SETUP FUNCTIONS ===
-
-    // Setup view mode buttons
-    function setupViewModeButtons() {
-        console.log('🔧 Setting up view mode buttons...');
-        const viewModeContainer = document.getElementById('view-mode-buttons');
-        if (!viewModeContainer) {
-            console.log('❌ View mode container not found');
-            return;
-        }
-        console.log('✅ View mode container found');
-
-        viewModeContainer.innerHTML = `
-            <h3 style="margin: 0 0 15px 0; color: var(--text-color);">📅 View Modes</h3>
-            <button class="view-mode-btn active" data-mode="month" onclick="switchViewMode('month')">
-                <i class="fa-solid fa-calendar"></i> Month
-            </button>
-            <button class="view-mode-btn" data-mode="week" onclick="switchViewMode('week')">
-                <i class="fa-solid fa-calendar-week"></i> Week
-            </button>
-            <button class="view-mode-btn" data-mode="day" onclick="switchViewMode('day')">
-                <i class="fa-solid fa-calendar-day"></i> Day
-            </button>
-            <button class="view-mode-btn" data-mode="year" onclick="switchViewMode('year')">
-                <i class="fa-solid fa-calendar-alt"></i> Year
-            </button>
-        `;
-        console.log('✅ View mode buttons created');
-    }
-
-    // Setup theme selector
-    function setupThemeSelector() {
-        console.log('🔧 Setting up theme selector...');
-        const themeSelector = document.getElementById('theme-selector');
-        if (!themeSelector) {
-            console.log('❌ Theme selector container not found');
-            return;
-        }
-        console.log('✅ Theme selector container found');
-
-        themeSelector.innerHTML = `
-            <h3 style="margin: 0 0 10px 0; color: var(--text-color);">🎨 Theme Selector</h3>
-            <select id="theme-select">
-                <option value="light">Light Theme</option>
-                <option value="dark">Dark Theme</option>
-                <option value="islamic">Islamic Theme</option>
-            </select>
-        `;
-        console.log('✅ Theme selector created');
-
-        // Set current theme
-        const themeSelect = document.getElementById('theme-select');
-        if (themeSelect) {
-            themeSelect.value = currentTheme;
-            themeSelect.addEventListener('change', (e) => {
-                applyTheme(e.target.value);
-            });
-        }
-    }
-
-    // Search UI removed (event panel provides search/filter)
-
-    // Handle search
-
-
-
-
-
-    // === MISSING HELPER FUNCTIONS ===
-
-    // Get current month and year
-    function getCurrentMonthYear() {
-        return currentDate.toLocaleDateString('en-US', {
-            month: 'long',
-            year: 'numeric'
-        });
-    }
-
-    // Get current week range
-    function getCurrentWeekRange() {
-        const startOfWeek = getStartOfWeek();
-        const endOfWeek = new Date(startOfWeek);
-        endOfWeek.setDate(startOfWeek.getDate() + 6);
-
-        return `${startOfWeek.toLocaleDateString('en-US', { month: 'short', day: 'numeric' })} - ${endOfWeek.toLocaleDateString('en-US', { month: 'short', day: 'numeric' })}`;
-    }
-
-    // Get current day
-    function getCurrentDay() {
-        return currentDate.toLocaleDateString('en-US', {
-            weekday: 'long',
-            month: 'long',
-            day: 'numeric',
-            year: 'numeric'
-        });
-    }
-
-    // Create day element for calendar
-    function createDayElement(date) {
-        const dayElement = document.createElement('div');
-        dayElement.className = 'calendar-day';
-        dayElement.dataset.date = date.toISOString().split('T')[0];
-
-        const dayNumber = document.createElement('div');
-        dayNumber.className = 'day-number';
-        dayNumber.textContent = date.getDate();
-        dayElement.appendChild(dayNumber);
-
-        // Add events for this day
-        const dayEvents = calendarEvents.filter(event => {
-            const eventDate = new Date(event.startDate || event.start);
-            const matches = eventDate.toDateString() === date.toDateString();
-
-            // Debug: Check if event has proper ID
-            if (!event.id) {
-                console.warn('⚠️ Event missing ID:', event);
-            }
-
-            // Debug Islamic events
-            if (event.isIslamicEvent && matches) {
-                log.debug(`🕌 Islamic event match: ${event.title} (${eventDate.toDateString()} === ${date.toDateString()})`);
-            }
-
-            return matches;
-        });
-
-
-        if (dayEvents.length > 0) {
-            const eventsContainer = document.createElement('div');
-            eventsContainer.className = 'day-events';
-
-            dayEvents.slice(0, 3).forEach(event => {
-                const eventElement = document.createElement('div');
-                eventElement.className = 'day-event';
-                eventElement.setAttribute('data-event-id', event.id);
-                eventElement.textContent = event.title;
-                eventElement.title = event.description || event.title;
-                eventElement.draggable = true;
-                eventsContainer.appendChild(eventElement);
-            });
-
-            if (dayEvents.length > 3) {
-                const moreElement = document.createElement('div');
-                moreElement.className = 'day-event more';
-                moreElement.setAttribute('data-event-id', 'more-events');
-                moreElement.textContent = `+${dayEvents.length - 3} more`;
-                moreElement.draggable = true;
-                eventsContainer.appendChild(moreElement);
-            }
-
-            dayElement.appendChild(eventsContainer);
-        }
-
-        return dayElement;
-    }
-
-    // Generate day events for day view
-    function generateDayEvents() {
-        const today = new Date();
-        const dayEvents = calendarEvents.filter(event => {
-            const eventDate = new Date(event.startDate || event.start);
-            return eventDate.toDateString() === today.toDateString();
-        });
-
-        if (dayEvents.length === 0) {
-            return '<div class="no-events">No events today</div>';
-        }
-
-        return dayEvents.map(event => `
-            <div class="day-event-item" data-event-id="${event.id}">
-                <div class="event-time">${formatEventTime(event.startDate || event.start)}</div>
-                <div class="event-content">
-                    <h4>${event.title}</h4>
-                    <p>${event.description || ''}</p>
-                </div>
-            </div>
-        `).join('');
-    }
-
-    // Navigation functions
-    function previousMonth() {
-        currentDate.setMonth(currentDate.getMonth() - 1);
-        renderCalendarEnhanced();
-    }
-
-    function nextMonth() {
-        currentDate.setMonth(currentDate.getMonth() + 1);
-        renderCalendarEnhanced();
-    }
-
-    function previousWeek() {
-        currentDate.setDate(currentDate.getDate() - 7);
-        renderCalendarEnhanced();
-    }
-
-    function nextWeek() {
-        currentDate.setDate(currentDate.getDate() + 7);
-        renderCalendarEnhanced();
-    }
-
-    function previousDay() {
-        currentDate.setDate(currentDate.getDate() - 1);
-        renderCalendarEnhanced();
-    }
-
-    function nextDay() {
-        currentDate.setDate(currentDate.getDate() + 1);
-        renderCalendarEnhanced();
-    }
-
-    function previousYear() {
-        currentDate.setFullYear(currentDate.getFullYear() - 1);
-        renderCalendarEnhanced();
-    }
-
-    function nextYear() {
-        currentDate.setFullYear(currentDate.getFullYear() + 1);
-        renderCalendarEnhanced();
-    }
-
-
-    // ========================================
-    // EMAIL SYNC FUNCTIONS - FULL IMPLEMENTATION
-    // ========================================
-
-    // Main email sync function - syncs events to email calendar
-    async function syncToEmailCalendar(forceProvider = null) {
-        try {
-            console.log('📧 Starting email calendar sync...');
-
-            const provider = forceProvider;
-            if (!provider) {
-                throw new Error('No email provider specified');
-            }
-
-            // Note: OAuth tokens are stored server-side and authenticated via JWT
-            // No need to check localStorage for tokens here
-
-            showNotification(`Syncing events to ${provider.toUpperCase()} calendar...`, 'info');
-
-            // Get events to sync with advanced filtering rules
-            const eventsToSync = calendarEvents.filter(event => {
-                // RULE 1: Skip if already synced to email
-                if (event.syncedToEmail) {
-                    return false;
-                }
-
-                // RULE 2: Skip if it has an external ID (came from external calendar)
-                if (event.externalId || event.googleEventId || event.microsoftEventId) {
-                    return false;
-                }
-
-                // RULE 3: Skip if it's from external source
-                if (event.source && (event.source.includes('google') || event.source.includes('microsoft'))) {
-                    return false;
-                }
-
-                // RULE 4: Only sync future events
-                if (!event.startDate || new Date(event.startDate) < new Date()) {
-                    return false;
-                }
-
-                // RULE 5: Skip if synced from email (came FROM external calendar)
-                if (event.syncedFromEmail) {
-                    return false;
-                }
-
-                return true;
-            });
-
-            if (eventsToSync.length === 0) {
-                showNotification('No new events to sync', 'info');
-                return;
-            }
-
-            console.log(`📧 Found ${eventsToSync.length} events to sync to ${provider}`);
-
-            let successCount = 0;
-            let errorCount = 0;
-
-            // Sync events based on provider
-            for (const event of eventsToSync) {
-                try {
-                    if (provider.includes('google')) {
-                        await syncEventToGoogleCalendar(event);
-                    } else if (provider.includes('microsoft')) {
-                        await syncEventToMicrosoftCalendar(event);
-                    }
-
-                    // Mark event as synced
-                    event.syncedToEmail = true;
-                    event.emailSyncDate = new Date().toISOString();
-                    successCount++;
-
-                } catch (error) {
-                    console.error(`❌ Failed to sync event "${event.title}":`, error);
-                    errorCount++;
-                }
-            }
-
-            // Update last sync time
-            integrations.email.config = integrations.email.config || {};
-            integrations.email.config.lastSync = new Date().toISOString();
-            integrations.email.lastSync = new Date().toLocaleString();
-
-            // Save updated events and integration status
-            saveEvents();
-            saveIntegrationSettings();
-            updateIntegrationStatus();
-
-            // Show results
-            if (successCount > 0) {
-                showNotification(`Successfully synced ${successCount} events to ${provider.toUpperCase()}`, 'success');
-            }
-            if (errorCount > 0) {
-                showNotification(`Failed to sync ${errorCount} events`, 'error');
-            }
-
-            console.log(`✅ Email sync completed: ${successCount} success, ${errorCount} errors`);
-
-        } catch (error) {
-            console.error('❌ Email sync failed:', error);
-            showNotification(`Email sync failed: ${error.message}`, 'error');
-        }
-    }
-
-    // Sync events from email calendar
-    async function syncFromEmailCalendar(forceProvider = null) {
-        try {
-            console.log('📧 Starting sync from email calendar...');
-
-            const provider = forceProvider;
-            if (!provider) {
-                throw new Error('No email provider specified');
-            }
-
-            // Note: OAuth tokens are stored server-side and authenticated via JWT
-            // No need to check localStorage for tokens here
-
-            showNotification(`Syncing events from ${provider.toUpperCase()} calendar...`, 'info');
-
-            let externalEvents = [];
-
-            // Fetch events from external calendar
-            if (provider.includes('google')) {
-                externalEvents = await fetchEventsFromGoogleCalendar();
-            } else if (provider.includes('microsoft')) {
-                externalEvents = await fetchEventsFromMicrosoftCalendar();
-            }
-
-            if (externalEvents.length === 0) {
-                showNotification('No events found in external calendar', 'info');
-                return;
-            }
-
-            console.log(`📧 Found ${externalEvents.length} events from ${provider}`);
-
-            let addedCount = 0;
-            let updatedCount = 0;
-            let skippedCount = 0;
-
-            // Process each external event with advanced duplicate detection
-            for (const externalEvent of externalEvents) {
-                try {
-                    // RULE 1: Check by external ID (most reliable)
-                    let existingEvent = calendarEvents.find(event =>
-                        event.externalId === externalEvent.id ||
-                        event.googleEventId === externalEvent.id ||
-                        event.microsoftEventId === externalEvent.id
-                    );
-
-                    // RULE 2: Check by title + date (exact match)
-                    if (!existingEvent) {
-                        const externalDate = new Date(externalEvent.startDate).toISOString().split('T')[0];
-                        existingEvent = calendarEvents.find(event => {
-                            const eventDate = new Date(event.startDate).toISOString().split('T')[0];
-                            return event.title === externalEvent.title && eventDate === externalDate;
-                        });
-                    }
-
-                    // RULE 3: Check by title + time (within 5 minutes)
-                    if (!existingEvent) {
-                        const externalTime = new Date(externalEvent.startDate).getTime();
-                        existingEvent = calendarEvents.find(event => {
-                            const eventTime = new Date(event.startDate).getTime();
-                            const timeDiff = Math.abs(externalTime - eventTime);
-                            return event.title === externalEvent.title && timeDiff < 5 * 60 * 1000; // 5 minutes
-                        });
-                    }
-
-                    if (existingEvent) {
-                        // Update existing event if external version is newer
-                        const externalUpdated = new Date(externalEvent.updated || externalEvent.lastModified || 0).getTime();
-                        const localUpdated = new Date(existingEvent.updated || existingEvent.lastModified || 0).getTime();
-
-                        if (externalUpdated > localUpdated) {
-                            console.log(`🔄 Updating event "${externalEvent.title}" (external is newer)`);
-                            Object.assign(existingEvent, {
-                                title: externalEvent.title,
-                                description: externalEvent.description,
-                                startDate: externalEvent.startDate,
-                                endDate: externalEvent.endDate,
-                                location: externalEvent.location,
-                                attendees: externalEvent.attendees,
-                                externalId: externalEvent.id,
-                                syncedFromEmail: true,
-                                emailSyncDate: new Date().toISOString(),
-                                updated: externalEvent.updated
-                            });
-                            // Preserve external IDs
-                            if (provider.includes('google')) {
-                                existingEvent.googleEventId = externalEvent.id;
-                            } else if (provider.includes('microsoft')) {
-                                existingEvent.microsoftEventId = externalEvent.id;
-                            }
-                            updatedCount++;
-                        } else {
-                            console.log(`⏭️ Skipping event "${externalEvent.title}" (local is up-to-date)`);
-                            skippedCount++;
-                        }
-                    } else {
-                        // Add new event (no duplicate found)
-                        console.log(`➕ Adding new event "${externalEvent.title}"`);
-                        const newEvent = {
-                            id: `${provider}_${externalEvent.id}_${Date.now()}`,
-                            ...externalEvent,
-                            externalId: externalEvent.id,
-                            syncedFromEmail: true,
-                            emailSyncDate: new Date().toISOString(),
-                            category: 'personal',
-                            source: provider
-                        };
-                        // Set provider-specific ID
-                        if (provider.includes('google')) {
-                            newEvent.googleEventId = externalEvent.id;
-                        } else if (provider.includes('microsoft')) {
-                            newEvent.microsoftEventId = externalEvent.id;
-                        }
-                        calendarEvents.push(newEvent);
-                        addedCount++;
-                    }
-
-                } catch (error) {
-                    console.error(`❌ Failed to process external event "${externalEvent.title}":`, error);
-                }
-            }
-
-            // Update last sync time
-            integrations.email.config = integrations.email.config || {};
-            integrations.email.config.lastSync = new Date().toISOString();
-            integrations.email.lastSync = new Date().toLocaleString();
-
-            // Save updated events and integration status
-            saveEvents();
-            saveIntegrationSettings();
-            updateIntegrationStatus();
-
-            // Refresh calendar display
-            renderCalendarEnhanced();
-            renderEventsList();
-
-            // Show results
-            showNotification(`Sync complete: ${addedCount} added, ${updatedCount} updated, ${skippedCount} skipped`, 'success');
-
-            console.log(`✅ Email sync from ${provider} completed: ${addedCount} added, ${updatedCount} updated, ${skippedCount} skipped`);
-
-        } catch (error) {
-            console.error('❌ Email sync from external calendar failed:', error);
-            showNotification(`Email sync failed: ${error.message}`, 'error');
-        }
-    }
-
-    // Sync single event to Google Calendar (via server proxy)
-    async function syncEventToGoogleCalendar(event) {
-        try {
-            console.log(`📤 Syncing event "${event.title}" to Google Calendar via server...`);
-
-            const eventData = {
-                summary: event.title,
-                description: event.description || '',
-                start: {
-                    dateTime: event.startDate,
-                    timeZone: event.timezone || 'UTC'
-                },
-                end: {
-                    dateTime: event.endDate || event.startDate,
-                    timeZone: event.timezone || 'UTC'
-                },
-                location: event.location || '',
-                attendees: event.attendees || []
-            };
-
-            // Use server endpoint to create event (server handles OAuth tokens)
-            const response = await fetch('/api/oauth-sync/google/create-event', {
-                method: 'POST',
-                headers: {
-                    'Authorization': `Bearer ${localStorage.getItem('authToken') || localStorage.getItem('accessToken')}`,
-                    'Content-Type': 'application/json'
-                },
-                credentials: 'include',
-                body: JSON.stringify({ event: eventData })
-            });
-
-            if (!response.ok) {
-                const errorData = await response.json();
-                throw new Error(`Server error: ${errorData.error || response.statusText}`);
-            }
-
-            const data = await response.json();
-            if (!data.success) {
-                throw new Error(data.error || 'Failed to create Google Calendar event');
-            }
-
-            const result = data.event;
-            event.externalId = result.id;
-            event.googleCalendarId = result.id;
-
-            console.log(`✅ Event "${event.title}" synced to Google Calendar`);
-
-        } catch (error) {
-            console.error(`❌ Failed to sync event to Google Calendar:`, error);
-            throw error;
-        }
-    }
-
-    // Sync single event to Microsoft Calendar (via server proxy)
-    async function syncEventToMicrosoftCalendar(event) {
-        try {
-            console.log(`📤 Syncing event "${event.title}" to Microsoft Calendar via server...`);
-
-            const eventData = {
-                subject: event.title,
-                body: {
-                    contentType: 'text',
-                    content: event.description || ''
-                },
-                start: {
-                    dateTime: event.startDate,
-                    timeZone: event.timezone || 'UTC'
-                },
-                end: {
-                    dateTime: event.endDate || event.startDate,
-                    timeZone: event.timezone || 'UTC'
-                },
-                location: {
-                    displayName: event.location || ''
-                },
-                attendees: (event.attendees || []).map(email => ({
-                    emailAddress: { address: email },
-                    type: 'required'
-                }))
-            };
-
-            // Use server endpoint to create event (server handles OAuth tokens)
-            const response = await fetch('/api/oauth-sync/microsoft/create-event', {
-                method: 'POST',
-                headers: {
-                    'Authorization': `Bearer ${localStorage.getItem('authToken') || localStorage.getItem('accessToken')}`,
-                    'Content-Type': 'application/json'
-                },
-                credentials: 'include',
-                body: JSON.stringify({ event: eventData })
-            });
-
-            if (!response.ok) {
-                const errorData = await response.json();
-                throw new Error(`Server error: ${errorData.error || response.statusText}`);
-            }
-
-            const data = await response.json();
-            if (!data.success) {
-                throw new Error(data.error || 'Failed to create Microsoft Calendar event');
-            }
-
-            const result = data.event;
-            event.externalId = result.id;
-            event.microsoftCalendarId = result.id;
-
-            console.log(`✅ Event "${event.title}" synced to Microsoft Calendar`);
-
-        } catch (error) {
-            console.error(`❌ Failed to sync event to Microsoft Calendar:`, error);
-            throw error;
-        }
-    }
-
-    // Fetch events from Google Calendar
-    async function fetchEventsFromGoogleCalendar() {
-        try {
-            // Use server endpoint instead of direct API call to avoid CORS issues
-            console.log('📥 Fetching Google Calendar events via server...');
-
-            const response = await fetch('/api/oauth-sync/google/events', {
-                method: 'GET',
-                headers: {
-                    'Authorization': `Bearer ${localStorage.getItem('authToken') || localStorage.getItem('accessToken')}`,
-                    'Content-Type': 'application/json'
-                },
-                credentials: 'include'
-            });
-
-            if (!response.ok) {
-                const errorData = await response.json();
-                throw new Error(`Server error: ${errorData.error || response.statusText}`);
-            }
-
-            const data = await response.json();
-
-            if (!data.success) {
-                throw new Error(data.error || 'Failed to fetch Google Calendar events');
-            }
-
-            const events = data.events || [];
-
-            // Convert Google Calendar events to our format
-            return events.map(event => ({
-                id: `google_${event.id}`,
-                externalId: event.id,
-                title: event.summary || 'Untitled Event',
-                description: event.description || '',
-                startDate: event.start?.dateTime || event.start?.date,
-                endDate: event.end?.dateTime || event.end?.date,
-                location: event.location || '',
-                attendees: (event.attendees || []).map(attendee => attendee.email),
-                timezone: event.start?.timeZone || 'UTC',
-                updated: event.updated,
-                created: event.created,
-                source: 'google'
-            }));
-
-        } catch (error) {
-            console.error('❌ Failed to fetch events from Google Calendar:', error);
-            throw error;
-        }
-    }
-
-    // Fetch events from Microsoft Calendar
-    async function fetchEventsFromMicrosoftCalendar() {
-        try {
-            // Use server endpoint instead of direct API call to avoid CORS issues
-            console.log('📥 Fetching Microsoft Calendar events via server...');
-
-            const response = await fetch('/api/oauth-sync/microsoft/events', {
-                method: 'GET',
-                headers: {
-                    'Authorization': `Bearer ${localStorage.getItem('authToken') || localStorage.getItem('accessToken')}`,
-                    'Content-Type': 'application/json'
-                },
-                credentials: 'include'
-            });
-
-            if (!response.ok) {
-                const errorData = await response.json();
-                throw new Error(`Server error: ${errorData.error || response.statusText}`);
-            }
-
-            const data = await response.json();
-
-            if (!data.success) {
-                throw new Error(data.error || 'Failed to fetch Microsoft Calendar events');
-            }
-
-            const events = data.events || [];
-
-            // Convert Microsoft Calendar events to our format
-            return events.map(event => ({
-                id: `microsoft_${event.id}`,
-                externalId: event.id,
-                title: event.subject || 'Untitled Event',
-                description: event.body?.content || '',
-                startDate: event.start?.dateTime,
-                endDate: event.end?.dateTime,
-                location: event.location?.displayName || '',
-                attendees: (event.attendees || []).map(attendee => attendee.emailAddress?.address).filter(Boolean),
-                timezone: event.start?.timeZone || 'UTC',
-                updated: event.lastModifiedDateTime,
-                created: event.createdDateTime,
-                source: 'microsoft'
-            }));
-
-        } catch (error) {
-            console.error('❌ Failed to fetch events from Microsoft Calendar:', error);
-            throw error;
-        }
-    }
-
-    // Enhanced Google Calendar sync function (TWO-WAY with duplicate prevention)
-    async function syncGoogleCalendar() {
-        console.log('🔄 Starting Google Calendar two-way sync with duplicate prevention...');
-
-        try {
-            // Sync FROM Google (fetch external events)
-            console.log('📥 Step 1/2: Fetching events FROM Google Calendar...');
-            await syncFromEmailCalendar('google');
-
-            // Sync TO Google (push local events) - only if permissions allow
-            console.log('📤 Step 2/2: Pushing local events TO Google Calendar...');
-            try {
-                await syncToEmailCalendar('google');
-            } catch (error) {
-                // If 403 Forbidden, it means we don't have write permissions - that's OK
-                if (error.message && error.message.includes('403')) {
-                    console.log('⚠️ Google Calendar write access not available (read-only mode)');
-                } else {
-                    throw error;
-                }
-            }
-
-            showNotification('Google Calendar sync completed successfully!', 'success');
-
-        } catch (error) {
-            console.error('❌ Google Calendar sync failed:', error);
-            showNotification(`Google Calendar sync failed: ${error.message}`, 'error');
-        }
-    }
-
-    // Enhanced Microsoft Calendar sync function (TWO-WAY with duplicate prevention)
-    async function syncMicrosoftCalendar() {
-        console.log('🔄 Starting Microsoft Calendar two-way sync with duplicate prevention...');
-
-        try {
-            // Sync FROM Microsoft (fetch external events)
-            console.log('📥 Step 1/2: Fetching events FROM Microsoft Calendar...');
-            await syncFromEmailCalendar('microsoft');
-
-            // Sync TO Microsoft (push local events) - only if permissions allow
-            console.log('📤 Step 2/2: Pushing local events TO Microsoft Calendar...');
-            try {
-                await syncToEmailCalendar('microsoft');
-            } catch (error) {
-                // If 403 Forbidden, it means we don't have write permissions - that's OK
-                if (error.message && error.message.includes('403')) {
-                    console.log('⚠️ Microsoft Calendar write access not available (read-only mode)');
-                } else {
-                    throw error;
-                }
-            }
-
-            showNotification('Microsoft Calendar sync completed successfully!', 'success');
-
-        } catch (error) {
-            console.error('❌ Microsoft Calendar sync failed:', error);
-            showNotification(`Microsoft Calendar sync failed: ${error.message}`, 'error');
-        }
-    }
-
-    // Two-way sync function
-    async function performTwoWaySync() {
-        try {
-            console.log('🔄 Starting two-way email sync...');
-
-            if (!integrations.email?.connected) {
-                throw new Error('Email integration not connected');
-            }
-
-            const provider = integrations.email.provider;
-
-            // Note: OAuth tokens are stored server-side and authenticated via JWT
-            // No need to check localStorage for tokens here
-
-            showNotification(`Starting two-way sync with ${provider.toUpperCase()}...`, 'info');
-
-            // Sync our events to external calendar
-            await syncToEmailCalendar();
-
-            // Sync external events to us
-            await syncFromEmailCalendar();
-
-            showNotification('Two-way sync completed successfully!', 'success');
-
-        } catch (error) {
-            console.error('❌ Two-way sync failed:', error);
-            showNotification(`Two-way sync failed: ${error.message}`, 'error');
-        }
-    }
-
-    // Manual Google Calendar Import - allows users to manually add their Google Calendar events
-    async function manualGoogleCalendarImport() {
-        try {
-            console.log('📧 Starting manual Google Calendar import...');
-
-            // Show a prompt for the user to enter their Google Calendar events
-            const eventData = prompt(`Please enter your Google Calendar events in this format:
-            
-Title: Event Title
-Date: YYYY-MM-DD
-Time: HH:MM (24-hour format)
-Description: Event description (optional)
-Location: Event location (optional)
-
-Separate multiple events with "---"
-
-Example:
-Title: Meeting with Team
-Date: 2025-10-13
-Time: 14:00
-Description: Weekly team meeting
-Location: Conference Room A
----
-Title: Doctor Appointment
-Date: 2025-10-14
-Time: 10:30
-Description: Annual checkup
-Location: Medical Center
-
-Enter your events:`);
-
-            if (!eventData || eventData.trim() === '') {
-                showNotification('No events entered', 'info');
-                return;
-            }
-
-            // Parse the entered events
-            const events = parseManualEventData(eventData);
-
-            if (events.length === 0) {
-                showNotification('No valid events found in the entered data', 'warning');
-                return;
-            }
-
-            console.log(`📧 Parsed ${events.length} events from manual input`);
-
-            let addedCount = 0;
-            let updatedCount = 0;
-            let skippedCount = 0;
-
-            // Process each event
-            for (const event of events) {
-                try {
-                    const existingEvent = calendarEvents.find(existingEvent =>
-                        existingEvent.title === event.title &&
-                        existingEvent.startDate === event.startDate
-                    );
-
-                    if (existingEvent) {
-                        // Update existing event
-                        Object.assign(existingEvent, event);
-                        existingEvent.syncedFromEmail = true;
-                        existingEvent.emailSyncDate = new Date().toISOString();
-                        existingEvent.source = 'google_manual';
-                        updatedCount++;
-                    } else {
-                        // Add new event
-                        const newEvent = {
-                            ...event,
-                            syncedFromEmail: true,
-                            emailSyncDate: new Date().toISOString(),
-                            source: 'google_manual',
-                            category: 'personal'
-                        };
-                        calendarEvents.push(newEvent);
-                        addedCount++;
-                    }
-
-                } catch (error) {
-                    console.error(`❌ Failed to process event "${event.title}":`, error);
-                }
-            }
-
-            // Update last sync time
-            integrations.email.config = integrations.email.config || {};
-            integrations.email.config.lastSync = new Date().toISOString();
-            integrations.email.lastSync = new Date().toLocaleString();
-
-            // Save updated events and integration status
-            saveEvents();
-            saveIntegrationSettings();
-            updateIntegrationStatus();
-
-            // Refresh calendar display
-            renderCalendarEnhanced();
-            renderEventsList();
-
-            // Show results
-            showNotification(`Manual import complete: ${addedCount} added, ${updatedCount} updated, ${skippedCount} skipped`, 'success');
-
-            console.log(`✅ Manual Google Calendar import completed: ${addedCount} added, ${updatedCount} updated, ${skippedCount} skipped`);
-
-        } catch (error) {
-            console.error('❌ Manual Google Calendar import failed:', error);
-            showNotification(`Manual import failed: ${error.message}`, 'error');
-        }
-    }
-
-    // Parse manually entered event data
-    function parseManualEventData(data) {
-        const events = [];
-        const eventBlocks = data.split('---').map(block => block.trim()).filter(block => block);
-
-        for (const block of eventBlocks) {
-            try {
-                const lines = block.split('\n').map(line => line.trim()).filter(line => line);
-                const event = {};
-
-                for (const line of lines) {
-                    const [key, ...valueParts] = line.split(':');
-                    const value = valueParts.join(':').trim();
-
-                    switch (key.toLowerCase()) {
-                        case 'title':
-                            event.title = value;
-                            break;
-                        case 'date':
-                            event.date = value;
-                            break;
-                        case 'time':
-                            event.time = value;
-                            break;
-                        case 'description':
-                            event.description = value;
-                            break;
-                        case 'location':
-                            event.location = value;
-                            break;
-                    }
-                }
-
-                // Validate required fields
-                if (event.title && event.date && event.time) {
-                    // Create start date
-                    const [year, month, day] = event.date.split('-').map(Number);
-                    const [hours, minutes] = event.time.split(':').map(Number);
-
-                    const startDate = new Date(year, month - 1, day, hours, minutes);
-                    event.startDate = startDate.toISOString();
-
-                    // Create end date (1 hour later by default)
-                    const endDate = new Date(startDate.getTime() + 60 * 60 * 1000);
-                    event.endDate = endDate.toISOString();
-
-                    // Generate unique ID
-                    event.id = `manual_${Date.now()}_${Math.random().toString(36).substr(2, 9)}`;
-                    event.externalId = event.id;
-
-                    events.push(event);
-                }
-
-            } catch (error) {
-                console.error('❌ Failed to parse event block:', block, error);
-            }
-        }
-
-        return events;
-    }
-
-    // Test function to simulate Google Calendar events (for testing when OAuth is not available)
-    async function testGoogleCalendarSync() {
-        try {
-            console.log('🧪 Testing Google Calendar sync with mock data...');
-
-            // Create mock Google Calendar events
-            const mockGoogleEvents = [
-                {
-                    id: 'google_test_event_1',
-                    externalId: 'test_event_1',
-                    title: 'Test Event from Google Calendar',
-                    description: 'This is a test event created in Google Calendar',
-                    startDate: new Date(Date.now() + 24 * 60 * 60 * 1000).toISOString(), // Tomorrow
-                    endDate: new Date(Date.now() + 24 * 60 * 60 * 1000 + 60 * 60 * 1000).toISOString(), // Tomorrow + 1 hour
-                    location: 'Test Location',
-                    attendees: ['ahmedothmanofff@gmail.com'],
-                    timezone: 'UTC',
-                    updated: new Date().toISOString(),
-                    created: new Date().toISOString(),
-                    source: 'google'
-                },
-                {
-                    id: 'google_test_event_2',
-                    externalId: 'test_event_2',
-                    title: 'Another Google Event',
-                    description: 'Another test event from Google Calendar',
-                    startDate: new Date(Date.now() + 2 * 24 * 60 * 60 * 1000).toISOString(), // Day after tomorrow
-                    endDate: new Date(Date.now() + 2 * 24 * 60 * 60 * 1000 + 2 * 60 * 60 * 1000).toISOString(), // Day after tomorrow + 2 hours
-                    location: 'Google Office',
-                    attendees: [],
-                    timezone: 'UTC',
-                    updated: new Date().toISOString(),
-                    created: new Date().toISOString(),
-                    source: 'google'
-                }
-            ];
-
-            console.log(`📧 Found ${mockGoogleEvents.length} mock events from Google Calendar`);
-
-            let addedCount = 0;
-            let updatedCount = 0;
-            let skippedCount = 0;
-
-            // Process each mock event
-            for (const externalEvent of mockGoogleEvents) {
-                try {
-                    const existingEvent = calendarEvents.find(event =>
-                        event.externalId === externalEvent.id ||
-                        (event.title === externalEvent.title &&
-                         event.startDate === externalEvent.startDate)
-                    );
-
-                    if (existingEvent) {
-                        // Update existing event if it's newer
-                        if (new Date(externalEvent.updated) > new Date(existingEvent.updated || 0)) {
-                            Object.assign(existingEvent, externalEvent);
-                            existingEvent.syncedFromEmail = true;
-                            existingEvent.emailSyncDate = new Date().toISOString();
-                            updatedCount++;
-                        } else {
-                            skippedCount++;
-                        }
-                    } else {
-                        // Add new event
-                        const newEvent = {
-                            ...externalEvent,
-                            syncedFromEmail: true,
-                            emailSyncDate: new Date().toISOString(),
-                            category: 'personal' // Default category for synced events
-                        };
-                        calendarEvents.push(newEvent);
-                        addedCount++;
-                    }
-
-                } catch (error) {
-                    console.error(`❌ Failed to process mock event "${externalEvent.title}":`, error);
-                }
-            }
-
-            // Update last sync time
-            integrations.email.config = integrations.email.config || {};
-            integrations.email.config.lastSync = new Date().toISOString();
-            integrations.email.lastSync = new Date().toLocaleString();
-
-            // Save updated events and integration status
-            saveEvents();
-            saveIntegrationSettings();
-            updateIntegrationStatus();
-
-            // Refresh calendar display
-            renderCalendarEnhanced();
-            renderEventsList();
-
-            // Show results
-            showNotification(`Test sync complete: ${addedCount} added, ${updatedCount} updated, ${skippedCount} skipped`, 'success');
-
-            console.log(`✅ Test Google Calendar sync completed: ${addedCount} added, ${updatedCount} updated, ${skippedCount} skipped`);
-
-        } catch (error) {
-            console.error('❌ Test Google Calendar sync failed:', error);
-            showNotification(`Test sync failed: ${error.message}`, 'error');
-        }
-    }
-
-    // Make functions globally accessible
-    window.testIntegration = testIntegration;
-    window.disconnectIntegration = disconnectIntegration;
-    window.exportCalendarData = exportCalendarData;
-    window.importCalendarData = importCalendarData;
-    window.switchViewMode = switchViewMode;
-    window.applyTheme = applyTheme;
-    window.bulkDeleteEvents = bulkDeleteEvents;
-    window.bulkMoveEvents = bulkMoveEvents;
-
-    // Email sync functions
-    window.syncToEmailCalendar = syncToEmailCalendar;
-    window.syncFromEmailCalendar = syncFromEmailCalendar;
-    window.syncGoogleCalendar = syncGoogleCalendar;
-    window.syncMicrosoftCalendar = syncMicrosoftCalendar;
-    window.performTwoWaySync = performTwoWaySync;
-    window.manualGoogleCalendarImport = manualGoogleCalendarImport;
-    window.checkMicrosoftOAuthStatus = checkMicrosoftOAuthStatus;
-    window.saveMicrosoftToken = saveMicrosoftToken;
-    window.checkGoogleOAuthStatus = checkGoogleOAuthStatus;
-    window.saveGoogleToken = saveGoogleToken;
-    window.duplicateEvents = duplicateEvents;
-    window.undoLastAction = undoLastAction;
-    window.redoLastAction = redoLastAction;
-
-    // Load real events from server
-    async function loadRealEvents() {
-        if (!auth.isAuthenticated || isOfflineMode) {
-            logger.info('🛜 Offline mode → using localStorage only (skipping server fetch)');
-            return loadEventsFromLocalStorage();
-        }
-
-        try {
-            logger.info('📡 Fetching real events from server...');
-
-            const response = await authenticatedFetch('/api/calendar/events', {
-                method: 'GET',
-                headers: {
-                    'Content-Type': 'application/json'
-                }
-            });
-
-            if (response.ok) {
-                const data = await response.json();
-                if (data.success && data.events) {
-                    // Preserve existing Islamic events
-                    const existingIslamicEvents = calendarEvents.filter(event => event.isIslamicEvent);
-                    console.log('🔄 Preserving', existingIslamicEvents.length, 'existing Islamic events');
-
-                    calendarEvents = data.events.map(event => {
-                        // Debug: Check if event has proper ID
-                        if (!event.id) {
-                            console.warn('⚠️ Server event missing ID:', event);
-                            event.id = Date.now().toString() + Math.random().toString(36).substr(2, 9);
-                        }
-                        return {
-                            ...event,
-                            startDate: new Date(event.startDate),
-                            endDate: event.endDate ? new Date(event.endDate) : null
-                        };
-                    });
-
-                    // Add back Islamic events
-                    calendarEvents.push(...existingIslamicEvents);
-
-                    events = [...calendarEvents];
-                    console.log('✅ Real events loaded:', data.events.length, 'events +', existingIslamicEvents.length, 'Islamic events =', calendarEvents.length, 'total');
-                    return true;
-                }
-            } else {
-                if (response.status === 401) {
-                    console.info('🛜 401 from server → falling back to localStorage (offline)');
-                    isOfflineMode = true;
-                    return loadEventsFromLocalStorage();
-                }
-                console.log('❌ Failed to load events from server:', response.status);
-            }
-        } catch (error) {
-            if (error?.message === 'Authentication expired' || error?.status === 401) {
-                console.info('🛜 Authentication expired → falling back to localStorage (offline)');
-                isOfflineMode = true;
-                return loadEventsFromLocalStorage();
-            }
-            console.error('❌ Error loading real events:', error);
-        }
-
-        // Fallback to localStorage if server fails
-        return loadEventsFromLocalStorage();
-    }
-
-    function loadEventsFromLocalStorage() {
-        console.log('📱 Loading events from localStorage...');
-        const savedEvents = localStorage.getItem('calendar-events');
-        if (savedEvents) {
-            events = JSON.parse(savedEvents).map(event => {
-                // Debug: Check if event has proper ID
-                if (!event.id) {
-                    console.warn('⚠️ localStorage event missing ID:', event);
-                    event.id = Date.now().toString() + Math.random().toString(36).substr(2, 9);
-                }
-                return {
-                    ...event,
-                    startDate: new Date(event.startDate),
-                    endDate: event.endDate ? new Date(event.endDate) : null
-                };
-            });
-            calendarEvents = [...events];
-            console.log('✅ Events loaded from localStorage:', events.length, 'events');
-            console.log('🔍 calendarEvents length after load:', calendarEvents.length);
-            return true;
-        }
-
-        console.log('ℹ️ No events found, starting with empty calendar');
-        return false;
-    }
-
-    // Initialize real data (commented out for now to avoid conflicts)
-    // loadRealEvents();
-
-    // Initialize location tracking for persistent authentication
-    async function initializeLocationTracking() {
-        try {
-            console.log('📍 Initializing location tracking for persistent auth...');
-
-            // Get current location if available
-            if (navigator.geolocation) {
-                navigator.geolocation.getCurrentPosition(
-                    async (position) => {
-                        const location = {
-                            lat: position.coords.latitude,
-                            lon: position.coords.longitude,
-                            accuracy: position.coords.accuracy,
-                            timestamp: new Date().toISOString()
-                        };
-
-                        // Store location in localStorage for API calls
-                        localStorage.setItem('userLocation', JSON.stringify(location));
-                        window.userLatitude = location.lat;
-                        window.userLongitude = location.lon;
-
-                        console.log('📍 Location obtained:', location);
-
-                        // Send location to server for persistent auth checking
-                        await sendLocationToServer(location);
-                    },
-                    (error) => {
-                        console.warn('⚠️ Location access denied or failed:', error.message);
-                        // Use default location (Dubai)
-                        const defaultLocation = {
-                            lat: 25.2048,
-                            lon: 55.2708,
-                            accuracy: 0,
-                            timestamp: new Date().toISOString(),
-                            isDefault: true
-                        };
-
-                        localStorage.setItem('userLocation', JSON.stringify(defaultLocation));
-                        window.userLatitude = defaultLocation.lat;
-                        window.userLongitude = defaultLocation.lon;
-
-                        sendLocationToServer(defaultLocation);
-                    },
-                    {
-                        enableHighAccuracy: true,
-                        timeout: 10000,
-                        maximumAge: 300000 // 5 minutes
-                    }
-                );
-            } else {
-                console.warn('⚠️ Geolocation not supported, using default location');
-                const defaultLocation = {
-                    lat: 25.2048,
-                    lon: 55.2708,
-                    accuracy: 0,
-                    timestamp: new Date().toISOString(),
-                    isDefault: true
-                };
-
-                localStorage.setItem('userLocation', JSON.stringify(defaultLocation));
-                window.userLatitude = defaultLocation.lat;
-                window.userLongitude = defaultLocation.lon;
-
-                sendLocationToServer(defaultLocation);
-            }
-        } catch (error) {
-            console.error('❌ Error initializing location tracking:', error);
-        }
-    }
-
-    // Send location to server for persistent auth checking
-    async function sendLocationToServer(location) {
-        try {
-            const authToken = localStorage.getItem('authToken') ||
-                             localStorage.getItem('accessToken') ||
-                             localStorage.getItem('token') ||
-                             localStorage.getItem('jwt');
-
-            if (!authToken) {
-                console.log('🔐 No auth token available for location tracking');
-                return;
-            }
-
-            const response = await fetch('/api/auth/update-location', {
-                method: 'POST',
-                headers: {
-                    'Content-Type': 'application/json',
-                    'Authorization': `Bearer ${authToken}`
-                },
-                body: JSON.stringify({
-                    location: location,
-                    deviceInfo: {
-                        userAgent: navigator.userAgent,
-                        platform: navigator.platform,
-                        language: navigator.language,
-                        timestamp: new Date().toISOString()
-                    }
-                })
-            });
-
-            if (response.ok) {
-                console.log('✅ Location sent to server for persistent auth');
-            } else if (response.status === 404) {
-                console.log('ℹ️ Location update endpoint not available (404) - this is normal if not implemented');
-            } else {
-                console.warn('⚠️ Failed to send location to server:', response.status);
-            }
-        } catch (error) {
-            console.log('ℹ️ Location update failed (this is normal if endpoint not implemented):', error.message);
-        }
-    }
-
-    // Load Hijri calendar data
-    async function loadHijriData() {
-        try {
-            console.log('🌙 Loading Hijri calendar data...');
-
-            // Get JWT token from localStorage
-            const authToken = localStorage.getItem('authToken') ||
-                             localStorage.getItem('accessToken') ||
-                             localStorage.getItem('token') ||
-                             localStorage.getItem('jwt');
-            // Build query with location/timezone if available
-            const tz = resolveCalendarTimeZone();
-            const lat = window.userLatitude || window.userLocation?.lat || null;
-            const lon = window.userLongitude || window.userLocation?.lon || null;
-            const qs = new URLSearchParams({ timeZone: tz, ...(lat ? { lat: String(lat) } : {}), ...(lon ? { lon: String(lon) } : {}) });
-            const response = await fetch(`/api/hijri/current?${qs.toString()}`, {
-                method: 'GET',
-                headers: {
-                    'Content-Type': 'application/json',
-                    'Authorization': authToken ? `Bearer ${authToken}` : ''
-                },
-                credentials: 'include'
-            });
-
-            console.log('🌙 Hijri API response status:', response.status);
-
-            if (response.ok) {
-                const data = await response.json();
-                console.log('🌙 Hijri API data:', data);
-                if (data.success && data.hijriDate) {
-                    // Expect API to honor tz/lat/lon; else fallback conversion could be added
-                    window.currentHijriDate = data.hijriDate;
-                    console.log('✅ Hijri date loaded:', data.hijriDate);
-
-                    // Update UI with Hijri date
-                    updateHijriDisplay(data.hijriDate);
-                }
-            } else {
-                console.log('⚠️ Failed to load Hijri data, status:', response.status);
-                // Use fallback Hijri calculation
-                window.currentHijriDate = getFallbackHijriDate();
-                updateHijriDisplay(window.currentHijriDate);
-            }
-        } catch (error) {
-            if (error?.status === 401) {
-                console.info('🌙 Hijri API unauthorized → skipping (offline).');
-                return null;
-            }
-            console.error('❌ Error loading Hijri data:', error);
-            window.currentHijriDate = getFallbackHijriDate();
-            updateHijriDisplay(window.currentHijriDate);
-        }
-    }
-
-    // Load OAuth sync status
-    async function loadOAuthSyncStatus() {
-        try {
-            console.log('🔄 Loading OAuth sync status...');
-
-            // Get JWT token from localStorage
-            const authToken = localStorage.getItem('authToken') ||
-                             localStorage.getItem('accessToken') ||
-                             localStorage.getItem('token') ||
-                             localStorage.getItem('jwt');
-
-            const response = await fetch('/api/oauth-sync/status', {
-                method: 'GET',
-                headers: {
-                    'Content-Type': 'application/json',
-                    'Authorization': authToken ? `Bearer ${authToken}` : ''
-                },
-                credentials: 'include'
-            });
-
-            console.log('🔄 OAuth sync API response status:', response.status);
-
-            if (response.ok) {
-                const data = await response.json();
-                console.log('🔄 OAuth sync API data:', data);
-                if (data.success && data.syncStatus) {
-                    window.oauthSyncStatus = data.syncStatus;
-                    console.log('✅ OAuth sync status loaded:', data.syncStatus);
-                    console.log('🔍 [OAuth Sync] Google needsReauth:', data.syncStatus.google?.needsReauth);
-                    console.log('🔍 [OAuth Sync] Microsoft needsReauth:', data.syncStatus.microsoft?.needsReauth);
-
-                    // Update UI with sync status
-                    updateOAuthSyncDisplay(data.syncStatus);
-
-                    // Auto-refresh Google token once if expired and we have a token
-                    if (data.syncStatus.google?.hasToken && data.syncStatus.google?.tokenExpired && !window._attemptedGoogleRefresh) {
-                        window._attemptedGoogleRefresh = true;
-                        console.log('🔄 [OAuth Sync] Google token expired. Attempting automatic refresh...');
-                        try {
-                            const refreshResp = await fetch('/api/oauth-sync/google/refresh-token', {
-                                method: 'POST',
-                                headers: {
-                                    'Content-Type': 'application/json',
-                                    'Authorization': authToken ? `Bearer ${authToken}` : ''
-                                },
-                                credentials: 'include'
-                            });
-                            if (refreshResp.ok) {
-                                console.log('✅ [OAuth Sync] Google token auto-refreshed. Reloading sync status...');
-                                await loadOAuthSyncStatus();
-                            } else {
-                                const err = await refreshResp.json().catch(() => ({}));
-                                console.log('⚠️ [OAuth Sync] Auto-refresh failed:', err);
-                            }
-                        } catch (e) {
-                            console.log('⚠️ [OAuth Sync] Auto-refresh error:', e.message);
-                        }
-                    }
-                }
-            } else {
-                console.log('⚠️ Failed to load OAuth sync status, status:', response.status);
-                // Create mock sync status for display
-                window.oauthSyncStatus = {
-                    google: { connected: false, lastSync: null, hasToken: false },
-                    microsoft: { connected: false, lastSync: null, hasToken: false },
-                    totalEvents: 0,
-                    externalEvents: 0
-                };
-                updateOAuthSyncDisplay(window.oauthSyncStatus);
-            }
-        } catch (error) {
-            console.error('❌ Error loading OAuth sync status:', error);
-            // Create mock sync status for display
-            window.oauthSyncStatus = {
-                google: { connected: false, lastSync: null, hasToken: false },
-                microsoft: { connected: false, lastSync: null, hasToken: false },
-                totalEvents: 0,
-                externalEvents: 0
-            };
-            updateOAuthSyncDisplay(window.oauthSyncStatus);
-        }
-    }
-
-    // Hijri calendar display removed from calendar page per request
-    function updateHijriDisplay(_hijriDate) {}
-
-        // Update OAuth sync display in UI
-        function updateOAuthSyncDisplay(syncStatus) {
-            console.log('🔄 [Calendar] Updating OAuth sync display:', syncStatus);
-            console.log('🔍 [Calendar] Google object:', syncStatus.google);
-            console.log('🔍 [Calendar] Google connected value:', syncStatus.google?.connected);
-            console.log('🔍 [Calendar] Google connected type:', typeof syncStatus.google?.connected);
-
-            // Update Google sync status
-            const googleSyncElement = document.querySelector('.google-sync-status');
-            if (googleSyncElement) {
-                const isConnected = syncStatus.google && syncStatus.google.connected;
-                const needsReauth = syncStatus.google && syncStatus.google.needsReauth;
-                const hasCalendarPermissions = syncStatus.google && syncStatus.google.hasCalendarPermissions;
-
-                console.log('🔄 [Calendar] Google status:', { isConnected, needsReauth, hasCalendarPermissions });
-
-                if (needsReauth) {
-                    console.log('🔑 [Calendar] Creating Google re-authorization button');
-                }
-
-                googleSyncElement.innerHTML = `
-                    <span class="sync-indicator ${isConnected ? 'connected' : 'disconnected'}"></span>
-                    <span class="sync-text">Google: ${isConnected ? 'Two-Way Sync Active' : 'Disconnected'}</span>
-                    ${syncStatus.google?.lastSync ? `<span class="last-sync">Last sync: ${new Date(syncStatus.google.lastSync).toLocaleString()}</span>` : ''}
-                    ${isConnected && !needsReauth ? `
-                        <div class="sync-info" style="background: #d4edda; border: 1px solid #c3e6cb; border-radius: 6px; padding: 10px; margin-top: 8px; font-size: 14px;">
-                            <p style="margin: 0; color: #155724;">🔄 Two-way sync enabled: Local ↔ Google Calendar</p>
-                        </div>
-                    ` : ''}
-                    ${needsReauth ? `
-                        <div class="reauth-notice" style="background: #fff3cd; border: 2px solid #ffc107; border-radius: 8px; padding: 15px; margin-top: 10px;">
-                            <p style="margin: 0 0 10px 0; color: #856404; font-weight: bold; font-size: 16px;">⚠️ Calendar permissions needed</p>
-                            <div style="display: flex; gap: 10px; flex-wrap: wrap;">
-                                <button onclick="refreshGoogleToken()" class="reauth-btn" style="background: #28a745; color: white; border: none; border-radius: 6px; padding: 12px 20px; font-size: 16px; font-weight: bold; cursor: pointer; box-shadow: 0 2px 4px rgba(0,0,0,0.2);">
-                                    🔄 Refresh Token
-                                </button>
-                                <button onclick="reauthorizeGoogle()" class="reauth-btn" style="background: #007bff; color: white; border: none; border-radius: 6px; padding: 12px 20px; font-size: 16px; font-weight: bold; cursor: pointer; box-shadow: 0 2px 4px rgba(0,0,0,0.2);">
-                                    🔑 Grant Calendar Access
-                                </button>
-                            </div>
-                        </div>
-                    ` : ''}
-                `;
-            }
-
-            // Update Microsoft sync status
-            const microsoftSyncElement = document.querySelector('.microsoft-sync-status');
-            if (microsoftSyncElement) {
-                const isConnected = syncStatus.microsoft && syncStatus.microsoft.connected;
-                const needsReauth = syncStatus.microsoft && syncStatus.microsoft.needsReauth;
-                const hasCalendarPermissions = syncStatus.microsoft && syncStatus.microsoft.hasCalendarPermissions;
-
-                console.log('🔄 [Calendar] Microsoft status:', { isConnected, needsReauth, hasCalendarPermissions });
-                console.log('🔍 [Calendar] Microsoft sync status details:', syncStatus.microsoft);
-
-                microsoftSyncElement.innerHTML = `
-                    <span class="sync-indicator ${isConnected ? 'connected' : 'disconnected'}"></span>
-                    <span class="sync-text">Microsoft: ${isConnected ? 'Two-Way Sync Active' : 'Disconnected'}</span>
-                    ${syncStatus.microsoft?.lastSync ? `<span class="last-sync">Last sync: ${new Date(syncStatus.microsoft.lastSync).toLocaleString()}</span>` : ''}
-                    ${isConnected && !needsReauth ? `
-                        <div class="sync-info" style="background: #d4edda; border: 1px solid #c3e6cb; border-radius: 6px; padding: 10px; margin-top: 8px; font-size: 14px;">
-                            <p style="margin: 0; color: #155724;">🔄 Two-way sync enabled: Local ↔ Microsoft Calendar</p>
-                        </div>
-                    ` : ''}
-                    ${needsReauth ? `
-                        <div class="reauth-notice" style="background: #fff3cd; border: 2px solid #ffc107; border-radius: 8px; padding: 15px; margin-top: 10px;">
-                            <p style="margin: 0 0 10px 0; color: #856404; font-weight: bold; font-size: 16px;">⚠️ Calendar permissions needed</p>
-                            <div style="display: flex; gap: 10px; flex-wrap: wrap;">
-                                <button onclick="refreshMicrosoftToken()" class="reauth-btn" style="background: #28a745; color: white; border: none; border-radius: 6px; padding: 12px 20px; font-size: 16px; font-weight: bold; cursor: pointer; box-shadow: 0 2px 4px rgba(0,0,0,0.2);">
-                                    🔄 Refresh Token
-                                </button>
-                                <button onclick="clearMicrosoftTokens()" class="reauth-btn" style="background: #dc3545; color: white; border: none; border-radius: 6px; padding: 12px 20px; font-size: 16px; font-weight: bold; cursor: pointer; box-shadow: 0 2px 4px rgba(0,0,0,0.2);">
-                                    🗑️ Clear Tokens
-                                </button>
-                                <button onclick="reauthorizeMicrosoft()" class="reauth-btn" style="background: #007bff; color: white; border: none; border-radius: 6px; padding: 12px 20px; font-size: 16px; font-weight: bold; cursor: pointer; box-shadow: 0 2px 4px rgba(0,0,0,0.2);">
-                                    🔑 Grant Calendar Access
-                                </button>
-                                <button onclick="debugMicrosoftOAuth()" class="reauth-btn" style="background: #6c757d; color: white; border: none; border-radius: 6px; padding: 12px 20px; font-size: 16px; font-weight: bold; cursor: pointer; box-shadow: 0 2px 4px rgba(0,0,0,0.2);">
-                                    🔍 Debug Microsoft OAuth
-                                </button>
-                                <button onclick="testMicrosoftOAuth()" class="reauth-btn" style="background: #17a2b8; color: white; border: none; border-radius: 6px; padding: 12px 20px; font-size: 16px; font-weight: bold; cursor: pointer; box-shadow: 0 2px 4px rgba(0,0,0,0.2);">
-                                    🧪 Test Microsoft OAuth
-                                </button>
-                                <button onclick="checkMicrosoftCallback()" class="reauth-btn" style="background: #fd7e14; color: white; border: none; border-radius: 6px; padding: 12px 20px; font-size: 16px; font-weight: bold; cursor: pointer; box-shadow: 0 2px 4px rgba(0,0,0,0.2);">
-                                    🔄 Check Callback
-                                </button>
-                                <button onclick="triggerMicrosoftOAuth()" class="reauth-btn" style="background: #28a745; color: white; border: none; border-radius: 6px; padding: 12px 20px; font-size: 16px; font-weight: bold; cursor: pointer; box-shadow: 0 2px 4px rgba(0,0,0,0.2);">
-                                    🚀 Manual OAuth
-                                </button>
-                                <button onclick="testMicrosoftConfig()" class="reauth-btn" style="background: #6f42c1; color: white; border: none; border-radius: 6px; padding: 12px 20px; font-size: 16px; font-weight: bold; cursor: pointer; box-shadow: 0 2px 4px rgba(0,0,0,0.2);">
-                                    ⚙️ Test Config
-                            </button>
-                            </div>
-                        </div>
-                    ` : ''}
-                `;
-            }
-
-            // Update the integration grid with OAuth sync status
-            updateIntegrationStatus();
-        }
-
-    // Fallback Hijri date calculation
-    function getFallbackHijriDate() {
-        // Simple approximation - not accurate but provides fallback
-        const hijriEpoch = new Date(622, 6, 16); // July 16, 622 CE
-        const now = new Date();
-        const daysSinceEpoch = Math.floor((now - hijriEpoch) / (1000 * 60 * 60 * 24));
-        const hijriYear = Math.floor(daysSinceEpoch / 354.37) + 1;
-        const hijriMonth = Math.floor((daysSinceEpoch % 354.37) / 29.53) + 1;
-        const hijriDay = Math.floor((daysSinceEpoch % 29.53)) + 1;
-
-        return {
-            year: hijriYear,
-            month: hijriMonth,
-            day: hijriDay,
-            monthName: 'Unknown',
-            monthNameArabic: 'غير معروف',
-            dayName: 'Unknown',
-            dayNameArabic: 'غير معروف',
-            isHoliday: false,
-            holiday: null
-        };
-    }
-
-    // Sync with Google Calendar (TWO-WAY with duplicate prevention)
-    syncWithGoogle = async function() {
-        try {
-            console.log('🔄 Starting Google Calendar two-way sync with duplicate prevention...');
-
-            // Use the improved sync function with built-in duplicate detection
-            await syncGoogleCalendar();
-
-            // Reload events to show the synced events
-            await loadRealEvents();
-            renderCalendarEnhanced();
-
-        } catch (error) {
-            console.error('❌ Google sync error:', error);
-            showNotification(`Google Calendar sync error: ${error.message}`, 'error');
-        }
-    }
-
-    // Sync with Microsoft Calendar (TWO-WAY with duplicate prevention)
-    syncWithMicrosoft = async function() {
-        try {
-            console.log('🔄 Starting Microsoft Calendar two-way sync with duplicate prevention...');
-
-            // Use the improved sync function with built-in duplicate detection
-            await syncMicrosoftCalendar();
-
-            // Reload events to show the synced events
-            await loadRealEvents();
-            renderCalendarEnhanced();
-
-        } catch (error) {
-            console.error('❌ Microsoft sync error:', error);
-            showNotification(`Microsoft Calendar sync error: ${error.message}`, 'error');
-        }
-    }
-
-    // Full two-way sync (both providers)
-    fullSync = async function() {
-        try {
-            console.log('🔄 Starting full two-way sync with both Google and Microsoft...');
-
-            const results = {
-                google: null,
-                microsoft: null,
-                totalSynced: 0
-            };
-
-            // Sync with Google Calendar
-            try {
-                console.log('🔄 Syncing with Google Calendar...');
-                await syncWithGoogle();
-                results.google = { success: true };
-            } catch (error) {
-                console.log('⚠️ Google sync failed:', error.message);
-                results.google = { success: false, error: error.message };
-            }
-
-            // Sync with Microsoft Calendar
-            try {
-                console.log('🔄 Syncing with Microsoft Calendar...');
-                await syncWithMicrosoft();
-                results.microsoft = { success: true };
-            } catch (error) {
-                console.log('⚠️ Microsoft sync failed:', error.message);
-                results.microsoft = { success: false, error: error.message };
-            }
-
-            // Show summary
-            let message = 'Full two-way sync completed!\n\n';
-            if (results.google?.success) {
-                message += '✅ Google Calendar: Synced successfully\n';
-            } else if (results.google?.error) {
-                message += `❌ Google Calendar: ${results.google.error}\n`;
-            }
-
-            if (results.microsoft?.success) {
-                message += '✅ Microsoft Calendar: Synced successfully\n';
-            } else if (results.microsoft?.error) {
-                message += `❌ Microsoft Calendar: ${results.microsoft.error}\n`;
-            }
-
-            showNotification(message, 'success');
-
-            // Reload events and sync status
-            await loadRealEvents();
-            await loadOAuthSyncStatus();
-            renderCalendarEnhanced();
-
-        } catch (error) {
-            console.error('❌ Full sync error:', error);
-            showNotification('Full sync error: ' + error.message, 'error');
-        }
-    }
-
-    // Re-authorization functions
-    reauthorizeGoogle = function() {
-        console.log('🔄 Initiating Google calendar re-authorization...');
-        window.location.href = '/api/oauth-sync/google/reauth';
-    }
-
-    reauthorizeMicrosoft = function() {
-        console.log('🔄 Initiating Microsoft calendar re-authorization...');
-        console.log('🔍 [Microsoft OAuth] Current URL before redirect:', window.location.href);
-        console.log('🔍 [Microsoft OAuth] Redirecting to:', '/api/oauth-sync/microsoft/reauth');
-
-        // Add a small delay to ensure logs are captured
-        setTimeout(() => {
-        window.location.href = '/api/oauth-sync/microsoft/reauth';
-        }, 100);
-    }
-
-    // Check OAuth callback status (Microsoft + Google)
-    checkMicrosoftCallback = async function() {
-        console.log('🔍 [Callback] Checking Microsoft OAuth callback status...');
-
-        // Check if we're coming from a Microsoft OAuth callback
-        const urlParams = new URLSearchParams(window.location.search);
-        const code = urlParams.get('code');
-        const state = urlParams.get('state');
-        const error = urlParams.get('error');
-        const token = urlParams.get('token');
-        const provider = urlParams.get('provider');
-        const redirect = urlParams.get('redirect');
-
-        console.log('🔍 [Callback] URL parameters:', {
-            code: !!code,
-            state: !!state,
-            error,
-            token: !!token,
-            provider,
-            redirect
-        });
-
-        if (error) {
-            alert(`❌ Microsoft OAuth Error: ${error}\n\nDescription: ${urlParams.get('error_description') || 'Unknown error'}`);
-            return;
-        }
-
-        // Check for Microsoft OAuth callback with token (from authCallback.html)
-        if (token && provider === 'microsoft') {
-            console.log('✅ [Callback] Microsoft OAuth callback detected with token');
-            alert('✅ Microsoft OAuth callback detected!\n\nToken: ' + token.substring(0, 20) + '...\nProvider: ' + provider + '\nRedirect: ' + (redirect || 'none') + '\n\nProcessing...');
-
-            // Store the token if needed
-            if (token) {
-                localStorage.setItem('authToken', token);
-                localStorage.setItem('accessToken', token);
-                console.log('🔑 [Callback] Token stored in localStorage');
-            }
-
-            // Clear the URL parameters
-            const newUrl = window.location.pathname;
-            window.history.replaceState({}, document.title, newUrl);
-
-            // Refresh the page to trigger OAuth status check
-            setTimeout(() => {
-                console.log('🔄 [Callback] Refreshing page to check OAuth status...');
-                window.location.reload();
-            }, 2000);
-            return;
-        }
-
-        // Check for OAuth callback success (from authCallback.html redirect)
-        const oauthCallback = urlParams.get('oauth_callback');
-        const callbackProvider = urlParams.get('provider');
-        const timestamp = urlParams.get('timestamp');
-
-        if (oauthCallback === 'success' && callbackProvider === 'microsoft') {
-            console.log('✅ [Callback] Microsoft OAuth callback success detected');
-
-            // Try to get the Microsoft token from the server
-            try {
-                const authToken = localStorage.getItem('authToken') ||
-                                 localStorage.getItem('accessToken') ||
-                                 localStorage.getItem('token') ||
-                                 localStorage.getItem('jwt');
-
-                if (authToken) {
-                    const response = await fetch('/api/auth/microsoft/token', {
-                        method: 'GET',
-                        headers: {
-                            'Authorization': `Bearer ${authToken}`,
-                            'Content-Type': 'application/json'
-                        },
-                        credentials: 'include'
-                    });
-
-                    if (response.ok) {
-                        const data = await response.json();
-                        if (data.accessToken) {
-                            localStorage.setItem('microsoftAccessToken', data.accessToken);
-                            console.log('✅ [Callback] Microsoft token saved to localStorage');
-                        }
-                    }
-                }
-            } catch (error) {
-                console.warn('⚠️ [Callback] Failed to get Microsoft token from server:', error);
-            }
-
-            alert('✅ Microsoft OAuth callback success detected!\n\nProvider: ' + callbackProvider + '\nTimestamp: ' + new Date(parseInt(timestamp)).toLocaleString() + '\n\nRefreshing OAuth status...');
-
-            // Clear the URL parameters
-            const newUrl = window.location.pathname;
-            window.history.replaceState({}, document.title, newUrl);
-
-            // Refresh the page to trigger OAuth status check
-            setTimeout(() => {
-                console.log('🔄 [Callback] Refreshing page to check OAuth status...');
-                window.location.reload();
-            }, 2000);
-            return;
-        }
-
-        // Check for direct Microsoft OAuth callback with code and state
-        if (code && state) {
-            console.log('✅ [Callback] Microsoft OAuth callback detected with code and state');
-
-            // Try to get the Microsoft token from the server
-            try {
-                const authToken = localStorage.getItem('authToken') ||
-                                 localStorage.getItem('accessToken') ||
-                                 localStorage.getItem('token') ||
-                                 localStorage.getItem('jwt');
-
-                if (authToken) {
-                    const response = await fetch('/api/auth/microsoft/token', {
-                        method: 'GET',
-                        headers: {
-                            'Authorization': `Bearer ${authToken}`,
-                            'Content-Type': 'application/json'
-                        },
-                        credentials: 'include'
-                    });
-
-                    if (response.ok) {
-                        const data = await response.json();
-                        if (data.accessToken) {
-                            localStorage.setItem('microsoftAccessToken', data.accessToken);
-                            console.log('✅ [Callback] Microsoft token saved to localStorage');
-                        }
-                    }
-                }
-            } catch (error) {
-                console.warn('⚠️ [Callback] Failed to get Microsoft token from server:', error);
-            }
-
-            alert('✅ Microsoft OAuth callback detected!\n\nCode: ' + code.substring(0, 20) + '...\nState: ' + state + '\n\nProcessing...');
-
-            // Clear the URL parameters
-            const newUrl = window.location.pathname;
-            window.history.replaceState({}, document.title, newUrl);
-
-            // Refresh the page to trigger OAuth status check
-            setTimeout(() => {
-                window.location.reload();
-            }, 2000);
-        } else {
-            console.log('ℹ️ [Callback] No Microsoft OAuth callback detected');
-        }
-    };
-
-    // Check Microsoft OAuth status from localStorage
-    function checkMicrosoftOAuthStatus() {
-        console.log('🔍 [Microsoft OAuth] Checking Microsoft OAuth status...');
-
-        const microsoftToken = localStorage.getItem('microsoftAccessToken');
-        const microsoftOAuthToken = localStorage.getItem('microsoft-oauth-token');
-
-        if (microsoftToken || microsoftOAuthToken) {
-            console.log('✅ [Microsoft OAuth] Microsoft token found in localStorage');
-
-            // Update the OAuth sync status to reflect Microsoft connection
-            if (!window.oauthSyncStatus) {
-                window.oauthSyncStatus = {};
-            }
-            if (!window.oauthSyncStatus.microsoft) {
-                window.oauthSyncStatus.microsoft = {};
-            }
-
-            window.oauthSyncStatus.microsoft.connected = true;
-            window.oauthSyncStatus.microsoft.hasToken = true;
-            window.oauthSyncStatus.microsoft.lastSync = new Date().toISOString();
-
-            // Update the UI
-            updateOAuthSyncDisplay(window.oauthSyncStatus);
-
-            return true;
-        } else {
-            console.log('❌ [Microsoft OAuth] No Microsoft token found in localStorage');
-            return false;
-        }
-    };
-
-    // Manually save Microsoft token for testing
-    function saveMicrosoftToken(token) {
-        if (token) {
-            localStorage.setItem('microsoftAccessToken', token);
-            console.log('✅ [Microsoft OAuth] Microsoft token saved to localStorage');
-            checkMicrosoftOAuthStatus();
-            return true;
-        } else {
-            console.error('❌ [Microsoft OAuth] No token provided');
-            return false;
-        }
-    };
-
-    // Check Google OAuth status and update UI
-    function checkGoogleOAuthStatus() {
-        console.log('🔍 [Google OAuth] Checking Google OAuth status...');
-        const googleToken = localStorage.getItem('googleAccessToken');
-        const googleOAuthToken = localStorage.getItem('google-oauth-token');
-        if (googleToken || googleOAuthToken) {
-            console.log('✅ [Google OAuth] Google token found in localStorage');
-            if (!window.oauthSyncStatus) { window.oauthSyncStatus = {}; }
-            if (!window.oauthSyncStatus.google) { window.oauthSyncStatus.google = {}; }
-            window.oauthSyncStatus.google.connected = true;
-            window.oauthSyncStatus.google.hasToken = true;
-            window.oauthSyncStatus.google.lastSync = new Date().toISOString();
-            updateOAuthSyncDisplay(window.oauthSyncStatus);
-            return true;
-        } else {
-            console.log('❌ [Google OAuth] No Google token found in localStorage');
-            return false;
-        }
-    }
-
-    // Manually save Google token for testing
-    function saveGoogleToken(token) {
-        if (token) {
-            localStorage.setItem('googleAccessToken', token);
-            console.log('✅ [Google OAuth] Google token saved to localStorage');
-            checkGoogleOAuthStatus();
-            return true;
-        } else {
-            console.error('❌ [Google OAuth] No token provided');
-            return false;
-        }
-    }
-
-    // Check Google OAuth callback status (authCallback.html may redirect back with params)
-    checkGoogleCallback = async function() {
-        console.log('🔍 [Callback] Checking Google OAuth callback status...');
-        const urlParams = new URLSearchParams(window.location.search);
-        const token = urlParams.get('token');
-        const provider = urlParams.get('provider');
-        const oauthCallback = urlParams.get('oauth_callback');
-        const timestamp = urlParams.get('timestamp');
-
-        if (oauthCallback === 'success' && provider === 'google') {
-            console.log('✅ [Callback] Google OAuth callback success detected');
-            // Try to get Google token from server
-            try {
-                const authToken = localStorage.getItem('authToken') || localStorage.getItem('accessToken');
-                if (authToken) {
-                    const response = await fetch('/api/auth/google/token', {
-                        method: 'GET',
-                        headers: { 'Authorization': `Bearer ${authToken}`, 'Content-Type': 'application/json' },
-                        credentials: 'include'
-                    });
-                    if (response.ok) {
-                        const data = await response.json();
-                        if (data.accessToken) {
-                            localStorage.setItem('googleAccessToken', data.accessToken);
-                            console.log('✅ [Callback] Google token saved to localStorage');
-                        }
-                    }
-                }
-            } catch (error) {
-                console.warn('⚠️ [Callback] Failed to get Google token from server:', error);
-            }
-            // Clear URL and refresh to load new sync status
-            const newUrl = window.location.pathname;
-            window.history.replaceState({}, document.title, newUrl);
-            setTimeout(() => {
-                console.log('🔄 [Callback] Refreshing page to check OAuth status...');
-                window.location.reload();
-            }, 800);
-            return;
-        }
-
-        if (token && provider === 'google') {
-            console.log('✅ [Callback] Google OAuth callback detected with token');
-            localStorage.setItem('authToken', token);
-            localStorage.setItem('accessToken', token);
-            // Try to get Google token from server
-            try {
-                const response = await fetch('/api/auth/google/token', {
-                    method: 'GET',
-                    headers: { 'Authorization': `Bearer ${token}`, 'Content-Type': 'application/json' },
-                    credentials: 'include'
-                });
-                if (response.ok) {
-                    const data = await response.json();
-                    if (data.accessToken) {
-                        localStorage.setItem('googleAccessToken', data.accessToken);
-                        console.log('✅ [Callback] Google token saved to localStorage');
-                    }
-                }
-            } catch (error) {
-                console.warn('⚠️ [Callback] Failed to get Google token from server:', error);
-            }
-            const newUrl = window.location.pathname;
-            window.history.replaceState({}, document.title, newUrl);
-            setTimeout(() => window.location.reload(), 800);
-            return;
-        }
-    };
-
-    // Manually trigger Microsoft OAuth flow
-    triggerMicrosoftOAuth = function() {
-        console.log('🚀 [Manual] Triggering Microsoft OAuth flow...');
-
-        // First check current status
-        debugMicrosoftOAuth().then(() => {
-            console.log('🔍 [Manual] Current status checked, proceeding with OAuth...');
-
-            // Clear any existing Microsoft tokens first
-            clearMicrosoftTokens().then(() => {
-                console.log('🧹 [Manual] Tokens cleared, starting fresh OAuth flow...');
-
-                // Start the OAuth flow
-                setTimeout(() => {
-                    console.log('🔄 [Manual] Redirecting to Microsoft OAuth...');
-                    window.location.href = '/api/oauth-sync/microsoft/reauth';
-                }, 1000);
-            }).catch(error => {
-                console.error('❌ [Manual] Error clearing tokens:', error);
-                // Proceed anyway
-                setTimeout(() => {
-                    console.log('🔄 [Manual] Redirecting to Microsoft OAuth (despite clear error)...');
-                    window.location.href = '/api/oauth-sync/microsoft/reauth';
-                }, 1000);
-            });
-        });
-    };
-
-    // Test Microsoft OAuth configuration
-    testMicrosoftConfig = async function() {
-        try {
-            console.log('🔍 [Config] Testing Microsoft OAuth configuration...');
-            const response = await fetch('/api/auth/test-microsoft-config', {
-                method: 'GET',
-                headers: { 'Content-Type': 'application/json' },
-                credentials: 'include'
-            });
-
-            if (response.ok) {
-                const data = await response.json();
-                console.log('✅ [Config] Microsoft OAuth configuration:', data);
-                alert('✅ Microsoft OAuth Configuration:\n\n' + JSON.stringify(data.config, null, 2));
-            } else {
-                const errorData = await response.json().catch(() => ({ error: 'Unknown error' }));
-                console.error('❌ [Config] Configuration test failed:', errorData);
-                alert('❌ Configuration test failed: ' + (errorData.error || 'Unknown error'));
-            }
-        } catch (error) {
-            console.error('❌ [Config] Configuration test error:', error);
-            alert('❌ Configuration test error: ' + error.message);
-        }
-    };
-
-    // Test Microsoft OAuth connection
-    testMicrosoftOAuth = async function() {
-        try {
-            console.log('🧪 Testing Microsoft OAuth connection...');
-
-            const authToken = localStorage.getItem('authToken') ||
-                             localStorage.getItem('accessToken') ||
-                             localStorage.getItem('token') ||
-                             localStorage.getItem('jwt');
-
-            if (!authToken) {
-                alert('❌ No auth token found. Please log in first.');
-                return;
-            }
-
-            // Test the Microsoft sync endpoint
-            const response = await fetch('/api/oauth-sync/microsoft/sync', {
-                method: 'POST',
-                headers: {
-                    'Content-Type': 'application/json',
-                    'Authorization': `Bearer ${authToken}`
-                },
-                credentials: 'include'
-            });
-
-            if (response.ok) {
-                const data = await response.json();
-                console.log('✅ [Test] Microsoft OAuth test successful:', data);
-                alert('✅ Microsoft OAuth connection test successful!\n\n' + JSON.stringify(data, null, 2));
-            } else {
-                const errorData = await response.json().catch(() => ({ error: 'Unknown error' }));
-                console.error('❌ [Test] Microsoft OAuth test failed:', errorData);
-                alert('❌ Microsoft OAuth test failed:\n\n' + JSON.stringify(errorData, null, 2));
-            }
-        } catch (error) {
-            console.error('❌ [Test] Microsoft OAuth test error:', error);
-            alert('❌ Microsoft OAuth test error: ' + error.message);
-        }
-    };
-
-    // Refresh Google token function
-    refreshGoogleToken = async function() {
-        try {
-            console.log('🔄 Refreshing Google token...');
-
-            const authToken = localStorage.getItem('authToken') ||
-                             localStorage.getItem('accessToken') ||
-                             localStorage.getItem('token') ||
-                             localStorage.getItem('jwt');
-
-            const response = await fetch('/api/oauth-sync/google/refresh-token', {
-                method: 'POST',
-                headers: {
-                    'Content-Type': 'application/json',
-                    'Authorization': authToken ? `Bearer ${authToken}` : ''
-                },
-                credentials: 'include'
-            });
-
-            if (response.ok) {
-                const data = await response.json();
-                console.log('✅ Google token refreshed:', data);
-                alert('✅ Google token refreshed successfully! Please refresh the page to see updated permissions.');
-                // Reload the page to get fresh status
-                window.location.reload();
-            } else {
-                const errorData = await response.json();
-                console.error('❌ Token refresh failed:', errorData);
-                alert('❌ Token refresh failed: ' + (errorData.error || 'Unknown error'));
-            }
-        } catch (error) {
-            console.error('❌ Token refresh error:', error);
-            alert('❌ Token refresh error: ' + error.message);
-        }
-    }
-
-    // Refresh Microsoft token function
-    refreshMicrosoftToken = async function() {
-        try {
-            console.log('🔄 Refreshing Microsoft token...');
-
-            const authToken = localStorage.getItem('authToken') ||
-                             localStorage.getItem('accessToken') ||
-                             localStorage.getItem('token') ||
-                             localStorage.getItem('jwt');
-
-            const response = await fetch('/api/oauth-sync/microsoft/refresh-token', {
-                method: 'POST',
-                headers: {
-                    'Content-Type': 'application/json',
-                    'Authorization': authToken ? `Bearer ${authToken}` : ''
-                },
-                credentials: 'include'
-            });
-
-            if (response.ok) {
-                const data = await response.json();
-                console.log('✅ Microsoft token refreshed:', data);
-                alert('✅ Microsoft token refreshed successfully! Please refresh the page to see updated permissions.');
-                // Reload the page to get fresh status
-                window.location.reload();
-            } else {
-                const errorData = await response.json();
-                console.error('❌ Microsoft token refresh failed:', errorData);
-                alert('❌ Microsoft token refresh failed: ' + (errorData.error || 'Unknown error'));
-            }
-        } catch (error) {
-            console.error('❌ Microsoft token refresh error:', error);
-            alert('❌ Microsoft token refresh error: ' + error.message);
-        }
-    }
-
-    // Debug Microsoft OAuth function
-    debugMicrosoftOAuth = async function() {
-        try {
-            console.log('🔍 [Debug] Starting Microsoft OAuth debug...');
-
-            const authToken = localStorage.getItem('authToken') ||
-                             localStorage.getItem('accessToken') ||
-                             localStorage.getItem('token') ||
-                             localStorage.getItem('jwt');
-
-            if (!authToken) {
-                alert('❌ No auth token found. Please log in first.');
-                return;
-            }
-
-            // Check debug endpoint
-            const response = await fetch('/api/oauth-sync/debug-user', {
-                method: 'GET',
-                headers: {
-                    'Content-Type': 'application/json',
-                    'Authorization': `Bearer ${authToken}`
-                },
-                credentials: 'include'
-            });
-
-            if (response.ok) {
-                const data = await response.json();
-                console.log('🔍 [Debug] User OAuth debug data:', data);
-
-                const microsoftData = data.debugData.microsoft;
-                const message = `Microsoft OAuth Debug Info:
-                
-Access Token: ${microsoftData.hasAccessToken ? '✅ Present' : '❌ Missing'}
-Refresh Token: ${microsoftData.hasRefreshToken ? '✅ Present' : '❌ Missing'}
-Microsoft ID: ${microsoftData.hasId ? '✅ Present' : '❌ Missing'}
-Token Expiry: ${microsoftData.tokenExpiry ? new Date(microsoftData.tokenExpiry).toLocaleString() : 'Not set'}
-Last Sync: ${microsoftData.lastSync ? new Date(microsoftData.lastSync).toLocaleString() : 'Never'}
-
-Status: ${microsoftData.hasAccessToken && microsoftData.hasId ? 'Connected' : 'Not Connected'}
-
-Raw Data: ${JSON.stringify(microsoftData, null, 2)}`;
-
-                alert(message);
-                console.log('🔍 [Debug] Full Microsoft OAuth data:', microsoftData);
-            } else {
-                const errorData = await response.json().catch(() => ({ error: 'Unknown error' }));
-                console.error('❌ [Debug] Debug request failed:', errorData);
-                alert('❌ Debug request failed: ' + (errorData.error || 'Unknown error'));
-            }
-        } catch (error) {
-            console.error('❌ [Debug] Debug error:', error);
-            alert('❌ Debug error: ' + error.message);
-        }
-    };
-
-    // Clear Microsoft tokens function
-    clearMicrosoftTokens = async function() {
-        try {
-            console.log('🗑️ Clearing Microsoft tokens...');
-
-            const authToken = localStorage.getItem('authToken') ||
-                             localStorage.getItem('accessToken') ||
-                             localStorage.getItem('token') ||
-                             localStorage.getItem('jwt');
-
-            if (!authToken) {
-                alert('❌ Please log in first');
-                return;
-            }
-
-            // Try multiple endpoints in case one doesn't exist
-            const endpoints = [
-                '/api/user/clear-microsoft-tokens',
-                '/api/oauth-sync/microsoft/clear-tokens',
-                '/api/clear-oauth-tokens'
-            ];
-
-            let success = false;
-            let lastError = null;
-
-            for (const endpoint of endpoints) {
-                try {
-                    console.log(`Trying endpoint: ${endpoint}`);
-                    const response = await fetch(endpoint, {
-                        method: 'POST',
-                        headers: {
-                            'Content-Type': 'application/json',
-                            'Authorization': `Bearer ${authToken}`
-                        },
-                        credentials: 'include'
-                    });
-
-                    if (response.ok) {
-                        try {
-                            const data = await response.json();
-                            console.log(`✅ Microsoft tokens cleared via ${endpoint}:`, data);
-                            alert('✅ Microsoft tokens cleared successfully! You can now reauthorize with fresh permissions.');
-                            success = true;
-                            break;
-                        } catch (jsonError) {
-                            console.log(`❌ JSON parse error with ${endpoint}:`, jsonError.message);
-                            lastError = `JSON parse error: ${jsonError.message}`;
-                        }
-                    } else {
-                        console.log(`❌ Failed with ${endpoint}:`, response.status);
-                        const errorText = await response.text();
-                        lastError = `Status ${response.status}: ${errorText}`;
-                    }
-                } catch (error) {
-                    console.log(`❌ Error with ${endpoint}:`, error.message);
-                    lastError = error.message;
-                }
-            }
-
-            if (!success) {
-                console.error('❌ All Microsoft token clear attempts failed');
-                alert('❌ Microsoft token clear failed: ' + (lastError || 'Unknown error'));
-            } else {
-                // Reload the page to get fresh status
-                window.location.reload();
-            }
-
-        } catch (error) {
-            console.error('❌ Microsoft token clear error:', error);
-            alert('❌ Microsoft token clear error: ' + error.message);
-        }
-    }
-
-    // --- Islamic Calendar Functions ---
-
-
-    // Update Hijri date display
-    function updateHijriDisplay() {
-        const hijriDisplay = document.getElementById('hijri-date-display');
-        if (hijriDisplay) {
-            hijriDisplay.innerHTML = `
-                <div class="hijri-date-main">
-                    Loading...
-                </div>
-            `;
-        }
-    }
-
-
-    // Bulletproof deduplication for Islamic events
-    function addIslamicEvents(generated) {
-        const key = e => `${e.title}|${new Date(e.startDate || e.start).toISOString().slice(0,10)}`;
-        const have = new Set((calendarEvents || []).map(key));
-        const toAdd = generated.filter(e => !have.has(key(e)));
-        calendarEvents.push(...toAdd);
-        return toAdd.length;
-    }
-
-    // ========================================
-    // DRAG & DROP FUNCTIONALITY
-    // ========================================
-
-    let draggedEvent = null;
-    let dragStartTime = null;
-    let isDragging = false;
-    let isResizing = false;
-    let resizeHandle = null;
-    let selectedEvents = new Set();
-
-    // Initialize drag and drop for events - DISABLED
-    function initializeDragAndDrop() {
-        console.log('🎯 Drag and drop functionality DISABLED');
-
-        // Add drag and drop to all existing events - DISABLED
-        // updateEventDragAndDrop();
-
-        // Add drag and drop to calendar cells for dropping - DISABLED
-        // addDropZonesToCalendar();
-
-        // Add event listeners for drag and drop - DISABLED
-        // setupDragAndDropEventListeners();
-
-        console.log('✅ Drag and drop functionality disabled');
-    }
-
-    // Update drag and drop for all events
-    function updateEventDragAndDrop() {
-        // Remove existing drag listeners
-        document.querySelectorAll('.event-item, .calendar-event, .week-event, .day-event').forEach(eventEl => {
-            eventEl.removeEventListener('mousedown', handleDragStart, { passive: false });
-            eventEl.removeEventListener('touchstart', handleDragStart, { passive: false });
-        });
-
-        // Add drag listeners to all events - DISABLED
-        document.querySelectorAll('.event-item, .calendar-event, .week-event, .day-event').forEach(eventEl => {
-            eventEl.draggable = false; // Disabled
-            // eventEl.addEventListener('mousedown', handleDragStart, { passive: false });
-            // eventEl.addEventListener('touchstart', handleDragStart, { passive: false });
-
-            // Add resize handles - DISABLED
-            // addResizeHandles(eventEl);
-        });
-    }
-
-    // Add resize handles to event elements
-    function addResizeHandles(eventEl) {
-        // Remove existing resize handles
-        eventEl.querySelectorAll('.resize-handle').forEach(handle => handle.remove());
-
-        // Add top resize handle
-        const topHandle = document.createElement('div');
-        topHandle.className = 'resize-handle resize-top';
-        topHandle.innerHTML = '⋮';
-        eventEl.appendChild(topHandle);
-
-        // Add bottom resize handle
-        const bottomHandle = document.createElement('div');
-        bottomHandle.className = 'resize-handle resize-bottom';
-        bottomHandle.innerHTML = '⋮';
-        eventEl.appendChild(bottomHandle);
-
-        // Add right resize handle
-        const rightHandle = document.createElement('div');
-        rightHandle.className = 'resize-handle resize-right';
-        rightHandle.innerHTML = '⋮';
-        eventEl.appendChild(rightHandle);
-    }
-
-    // Add drop zones to calendar cells - DISABLED
-    function addDropZonesToCalendar() {
-        // Month view cells - DISABLED
-        // document.querySelectorAll('.calendar-day').forEach(cell => {
-        //     cell.addEventListener('dragover', handleDragOver);
-        //     cell.addEventListener('drop', handleDrop);
-        //     cell.addEventListener('dragenter', handleDragEnter);
-        //     cell.addEventListener('dragleave', handleDragLeave);
-        // });
-
-        // Week view cells - DISABLED
-        // document.querySelectorAll('.day-cell').forEach(cell => {
-        //     cell.addEventListener('dragover', handleDragOver);
-        //     cell.addEventListener('drop', handleDrop);
-        //     cell.addEventListener('dragenter', handleDragEnter);
-        //     cell.addEventListener('dragleave', handleDragLeave);
-        // });
-
-        // Day view slots - DISABLED
-        // document.querySelectorAll('.day-slot').forEach(slot => {
-        //     slot.addEventListener('dragover', handleDragOver);
-        //     slot.addEventListener('drop', handleDrop);
-        //     slot.addEventListener('dragenter', handleDragEnter);
-        //     slot.addEventListener('dragleave', handleDragLeave);
-        // });
-    }
-
-    // Setup drag and drop event listeners - DISABLED
-    function setupDragAndDropEventListeners() {
-        // Global mouse events for drag and drop - DISABLED
-        // document.addEventListener('mousemove', handleDragMove, { passive: false });
-        // document.addEventListener('mouseup', handleDragEnd, { passive: false });
-        // document.addEventListener('touchmove', handleDragMove, { passive: false });
-        // document.addEventListener('touchend', handleDragEnd, { passive: false });
-
-        // Prevent default drag behavior - DISABLED
-        // document.addEventListener('dragover', e => e.preventDefault(), { passive: false });
-        // document.addEventListener('drop', e => e.preventDefault(), { passive: false });
-    }
-
-    // Handle drag start
-    function handleDragStart(e) {
-        e.preventDefault();
-
-        const eventEl = e.target.closest('.event-item, .calendar-event, .week-event, .day-event');
-        if (!eventEl) return;
-
-        // Check if clicking on resize handle - DISABLED
-        // if (e.target.classList.contains('resize-handle')) {
-        //     isResizing = true;
-        //     resizeHandle = e.target.classList.contains('resize-top') ? 'top' :
-        //                   e.target.classList.contains('resize-bottom') ? 'bottom' : 'right';
-        // } else {
-            isDragging = true;
-        // }
-
-        draggedEvent = eventEl;
-        dragStartTime = Date.now();
-
-        // Add dragging class
-        eventEl.classList.add('dragging');
-
-        // Get event data
-        const eventId = eventEl.dataset.eventId;
-        const event = calendarEvents.find(e => e.id === eventId);
-
-        if (event) {
-            console.log('🎯 Starting drag for event:', event.title);
-        }
-    }
-
-    // Handle drag move
-    function handleDragMove(e) {
-        if (!isDragging) return; // Removed isResizing check
-
-        e.preventDefault();
-
-        if (isDragging) {
-            // Update visual feedback during drag
-            updateDragPreview(e);
-        }
-        // Resize functionality disabled
-        // else if (isResizing && draggedEvent) {
-        //     // Handle resizing
-        //     handleEventResize(e);
-        // }
-    }
-
-    // Handle drag end
-    function handleDragEnd(e) {
-        if (!isDragging) return; // Removed isResizing check
-
-        e.preventDefault();
-
-        if (isDragging) {
-            // Handle drag drop - find the element under the mouse
-            const elementBelow = document.elementFromPoint(e.clientX, e.clientY);
-            const dropZone = elementBelow?.closest('.calendar-day, .day-cell, .day-slot');
-
-            if (dropZone && draggedEvent) {
-                handleDrop({ target: dropZone, clientX: e.clientX, clientY: e.clientY });
-            }
-        }
-        // Resize functionality disabled
-        // else if (isResizing) {
-        //     handleResizeEnd(e);
-        // }
-
-        // Clean up
-        if (draggedEvent) {
-            draggedEvent.classList.remove('dragging');
-            draggedEvent = null;
-        }
-
-        isDragging = false;
-        // isResizing = false; // Disabled
-        // resizeHandle = null; // Disabled
-        dragStartTime = null;
-
-        // Remove drop zone highlights
-        document.querySelectorAll('.drop-zone-active').forEach(zone => {
-            zone.classList.remove('drop-zone-active');
-        });
-    }
-
-    // Handle drag over
-    function handleDragOver(e) {
-        e.preventDefault();
-        e.dataTransfer.dropEffect = 'move';
-    }
-
-    // Handle drag enter
-    function handleDragEnter(e) {
-        e.preventDefault();
-        e.target.closest('.calendar-day, .day-cell, .day-slot')?.classList.add('drop-zone-active');
-    }
-
-    // Handle drag leave
-    function handleDragLeave(e) {
-        e.preventDefault();
-        e.target.closest('.calendar-day, .day-cell, .day-slot')?.classList.remove('drop-zone-active');
-    }
-
-    // Handle drop
-    function handleDrop(e) {
-        // Check if e has preventDefault method before calling it
-        if (e && typeof e.preventDefault === 'function') {
-            e.preventDefault();
-        }
-
-        const dropZone = e.target.closest('.calendar-day, .day-cell, .day-slot');
-        if (!dropZone || !draggedEvent) return;
-
-        dropZone.classList.remove('drop-zone-active');
-
-        // Get event data
-        const eventId = draggedEvent.dataset.eventId;
-        const event = calendarEvents.find(ev => ev.id === eventId);
-
-        if (!event) return;
-
-        // Calculate new date/time based on drop zone
-        const newDateTime = calculateNewDateTime(dropZone, e);
-
-        if (newDateTime) {
-            // Update event
-            updateEventDateTime(event, newDateTime);
-
-            // Check for conflicts and resolve
-            checkAndResolveConflicts(event);
-
-            // Save and refresh
-            saveEvents();
-            renderCalendarEnhanced();
-
-            console.log('✅ Event moved successfully:', event.title);
-            showNotification(`Event "${event.title}" moved successfully`, 'success');
-        }
-    }
-
-    // Calculate new date/time based on drop zone
-    function calculateNewDateTime(dropZone, e) {
-        const eventId = draggedEvent.dataset.eventId;
-        const event = calendarEvents.find(ev => ev.id === eventId);
-        if (!event) return null;
-
-        // Get current view mode
-        const currentView = document.querySelector('.calendar-view.active');
-        if (!currentView) return null;
-
-        if (currentView.id === 'month-view') {
-            return calculateMonthViewDateTime(dropZone, event);
-        } else if (currentView.id === 'week-view') {
-            return calculateWeekViewDateTime(dropZone, event, e);
-        } else if (currentView.id === 'day-view') {
-            return calculateDayViewDateTime(dropZone, event, e);
-        }
-
-        return null;
-    }
-
-    // Calculate new date/time for month view
-    function calculateMonthViewDateTime(dropZone, event) {
-        const dayNumber = parseInt(dropZone.textContent);
-        if (isNaN(dayNumber)) return null;
-
-        const newDate = new Date(currentDate);
-        newDate.setDate(dayNumber);
-
-        // Keep original time if event has time
-        if (event.startTime) {
-            const [hours, minutes] = event.startTime.split(':');
-            newDate.setHours(parseInt(hours), parseInt(minutes), 0, 0);
-        }
-
-        return {
-            date: newDate,
-            time: event.startTime || null
-        };
-    }
-
-    // Calculate new date/time for week view
-    function calculateWeekViewDateTime(dropZone, event, e) {
-        const dayIndex = parseInt(dropZone.dataset.day);
-        if (isNaN(dayIndex)) return null;
-
-        // Get week start date
-        const weekStart = getStartOfWeek();
-        const newDate = new Date(weekStart);
-        newDate.setDate(weekStart.getDate() + dayIndex);
-
-        // Calculate time based on mouse position
-        const rect = dropZone.getBoundingClientRect();
-        const relativeY = e.clientY - rect.top;
-        const hourHeight = 60; // 60px per hour
-        const hour = Math.floor(relativeY / hourHeight);
-        const minute = Math.floor((relativeY % hourHeight) / hourHeight * 60);
-
-        newDate.setHours(hour, minute, 0, 0);
-
-        return {
-            date: newDate,
-            time: `${hour.toString().padStart(2, '0')}:${minute.toString().padStart(2, '0')}`
-        };
-    }
-
-    // Calculate new date/time for day view
-    function calculateDayViewDateTime(dropZone, event, e) {
-        const newDate = new Date(currentDate);
-
-        // Calculate time based on mouse position
-        const rect = dropZone.getBoundingClientRect();
-        const relativeY = e.clientY - rect.top;
-        const hourHeight = 60; // 60px per hour
-        const hour = Math.floor(relativeY / hourHeight);
-        const minute = Math.floor((relativeY % hourHeight) / hourHeight * 60);
-
-        newDate.setHours(hour, minute, 0, 0);
-
-        return {
-            date: newDate,
-            time: `${hour.toString().padStart(2, '0')}:${minute.toString().padStart(2, '0')}`
-        };
-    }
-
-    // Update event date/time
-    function updateEventDateTime(event, newDateTime) {
-        const { date, time } = newDateTime;
-
-        // Update start date/time
-        event.startDate = formatDate(date);
-        if (time) {
-            event.startTime = time;
-        }
-
-        // Update end date/time if event has duration
-        if (event.endDate || event.endTime) {
-            const duration = getEventDuration(event);
-            const endDate = new Date(date);
-
-            if (time) {
-                const [hours, minutes] = time.split(':');
-                endDate.setHours(parseInt(hours), parseInt(minutes), 0, 0);
-            }
-
-            endDate.setMinutes(endDate.getMinutes() + duration);
-
-            event.endDate = formatDate(endDate);
-            event.endTime = formatTime(endDate);
-        }
-
-        console.log('📅 Updated event date/time:', event.title, event.startDate, event.startTime);
-    }
-
-    // Get event duration in minutes
-    function getEventDuration(event) {
-        if (!event.startTime || !event.endTime) return 60; // Default 1 hour
-
-        const start = new Date(`2000-01-01T${event.startTime}`);
-        const end = new Date(`2000-01-01T${event.endTime}`);
-        return (end - start) / (1000 * 60);
-    }
-
-    // Handle event resize
-    function handleEventResize(e) {
-        if (!draggedEvent || !resizeHandle) return;
-
-        const eventId = draggedEvent.dataset.eventId;
-        const event = calendarEvents.find(ev => ev.id === eventId);
-        if (!event) return;
-
-        // Calculate new duration based on mouse position
-        const rect = draggedEvent.getBoundingClientRect();
-        const relativeY = e.clientY - rect.top;
-        const hourHeight = 60; // 60px per hour
-        const newDuration = Math.max(15, Math.floor(relativeY / hourHeight * 60)); // Minimum 15 minutes
-
-        // Update event duration
-        updateEventDuration(event, newDuration, resizeHandle);
-    }
-
-    // Update event duration
-    function updateEventDuration(event, duration, handle) {
-        if (!event.startTime) return;
-
-        const [hours, minutes] = event.startTime.split(':');
-        const startTime = new Date();
-        startTime.setHours(parseInt(hours), parseInt(minutes), 0, 0);
-
-        const endTime = new Date(startTime);
-        endTime.setMinutes(endTime.getMinutes() + duration);
-
-        event.endTime = formatTime(endTime);
-
-        console.log('⏱️ Updated event duration:', event.title, duration, 'minutes');
-    }
-
-    // Handle resize end
-    function handleResizeEnd(e) {
-        if (!draggedEvent) return;
-
-        const eventId = draggedEvent.dataset.eventId;
-        const event = calendarEvents.find(ev => ev.id === eventId);
-
-        if (event) {
-            // Check for conflicts and resolve
-            checkAndResolveConflicts(event);
-
-            // Save and refresh
-            saveEvents();
-            renderCalendarEnhanced();
-
-            console.log('✅ Event resized successfully:', event.title);
-            showNotification(`Event "${event.title}" resized successfully`, 'success');
-        }
-    }
-
-    // Update drag preview
-    function updateDragPreview(e) {
-        if (!draggedEvent) return;
-
-        // Add visual feedback during drag
-        draggedEvent.style.opacity = '0.7';
-        draggedEvent.style.transform = 'rotate(5deg)';
-    }
-
-    // ========================================
-    // CONFLICT DETECTION AND RESOLUTION
-    // ========================================
-
-    // Check for conflicts and resolve them
-    function checkAndResolveConflicts(event) {
-        console.log('🔍 Checking for conflicts with event:', event.title);
-
-        // Find all events that might conflict
-        const conflictingEvents = findConflictingEvents(event);
-
-        if (conflictingEvents.length > 0) {
-            console.log('⚠️ Found conflicts:', conflictingEvents.length);
-
-            // Resolve conflicts
-            resolveConflicts(event, conflictingEvents);
-        }
-    }
-
-    // Find events that conflict with the given event
-    function findConflictingEvents(event) {
-        const conflicts = [];
-
-        // Get event time range
-        const eventStart = getEventDateTime(event, 'start');
-        const eventEnd = getEventDateTime(event, 'end');
-
-        if (!eventStart || !eventEnd) return conflicts;
-
-        // Check against all other events
-        calendarEvents.forEach(otherEvent => {
-            if (otherEvent.id === event.id) return; // Skip self
-
-            const otherStart = getEventDateTime(otherEvent, 'start');
-            const otherEnd = getEventDateTime(otherEvent, 'end');
-
-            if (!otherStart || !otherEnd) return;
-
-            // Check for time overlap
-            if (isTimeOverlap(eventStart, eventEnd, otherStart, otherEnd)) {
-                conflicts.push({
-                    event: otherEvent,
-                    type: 'time_overlap',
-                    severity: 'high'
-                });
-            }
-        });
-
-        return conflicts;
-    }
-
-    // Get event date/time
-    function getEventDateTime(event, type) {
-        const dateStr = type === 'start' ? event.startDate : event.endDate;
-        const timeStr = type === 'start' ? event.startTime : event.endTime;
-
-        if (!dateStr) return null;
-
-        const date = new Date(dateStr);
-
-        if (timeStr) {
-            const [hours, minutes] = timeStr.split(':');
-            date.setHours(parseInt(hours), parseInt(minutes), 0, 0);
-        }
-
-        return date;
-    }
-
-    // Check if two time ranges overlap
-    function isTimeOverlap(start1, end1, start2, end2) {
-        return start1 < end2 && start2 < end1;
-    }
-
-    // Resolve conflicts
-    function resolveConflicts(event, conflicts) {
-        console.log('🔧 Resolving conflicts for event:', event.title);
-
-        conflicts.forEach(conflict => {
-            const otherEvent = conflict.event;
-
-            // Check if this is a prayer time conflict with a meeting
-            if (isPrayerEvent(otherEvent) && isMeetingEvent(event)) {
-                console.log('🕌 Resolving prayer conflict with meeting:', otherEvent.title);
-                resolvePrayerMeetingConflict(otherEvent, event);
-            } else if (isPrayerEvent(event) && isMeetingEvent(otherEvent)) {
-                console.log('🕌 Resolving prayer conflict with meeting:', event.title);
-                resolvePrayerMeetingConflict(event, otherEvent);
-            } else if (isPrayerEvent(event) && isPrayerEvent(otherEvent)) {
-                console.log('🕌 Resolving prayer-prayer conflict:', event.title, otherEvent.title);
-                resolvePrayerPrayerConflict(event, otherEvent);
-            } else {
-                console.log('⚠️ General conflict detected:', event.title, otherEvent.title);
-                // For now, just show a warning
-                showConflictWarning(event, otherEvent);
-            }
-        });
-    }
-
-    // Check if event is a prayer event
-    function isPrayerEvent(event) {
-        return event.category === 'prayer' ||
-               event.title.toLowerCase().includes('prayer') ||
-               event.title.toLowerCase().includes('fajr') ||
-               event.title.toLowerCase().includes('dhuhr') ||
-               event.title.toLowerCase().includes('asr') ||
-               event.title.toLowerCase().includes('maghrib') ||
-               event.title.toLowerCase().includes('isha');
-    }
-
-    // Check if event is a meeting event
-    function isMeetingEvent(event) {
-        return event.meetingType && event.meetingType !== 'none' ||
-               event.category === 'work' ||
-               event.title.toLowerCase().includes('meeting') ||
-               event.title.toLowerCase().includes('call') ||
-               event.title.toLowerCase().includes('conference');
-    }
-
-    // Resolve prayer-meeting conflict
-    function resolvePrayerMeetingConflict(prayerEvent, meetingEvent) {
-        console.log('🕌 Resolving prayer-meeting conflict');
-
-        // Get meeting end time
-        const meetingEnd = getEventDateTime(meetingEvent, 'end');
-        if (!meetingEnd) return;
-
-        // Move prayer to 1 minute after meeting ends
-        const newPrayerTime = new Date(meetingEnd);
-        newPrayerTime.setMinutes(newPrayerTime.getMinutes() + 1);
-
-        // Update prayer event
-        prayerEvent.startTime = formatTime(newPrayerTime);
-        prayerEvent.endTime = formatTime(new Date(newPrayerTime.getTime() + 15 * 60000)); // 15 minutes duration
-
-        // Add conflict resolution note
-        prayerEvent.conflictNote = `Prayer time changed exceptionally due to meeting conflicts with "${meetingEvent.title}"`;
-
-        console.log('✅ Prayer time moved to:', prayerEvent.startTime);
-        showNotification(`Prayer time "${prayerEvent.title}" moved to ${prayerEvent.startTime} due to meeting conflict`, 'info');
-    }
-
-    // Resolve prayer-prayer conflict
-    function resolvePrayerPrayerConflict(event1, event2) {
-        console.log('🕌 Resolving prayer-prayer conflict');
-
-        // Move the second prayer 15 minutes after the first
-        const event1End = getEventDateTime(event1, 'end');
-        if (!event1End) return;
-
-        const newTime = new Date(event1End);
-        newTime.setMinutes(newTime.getMinutes() + 15);
-
-        event2.startTime = formatTime(newTime);
-        event2.endTime = formatTime(new Date(newTime.getTime() + 15 * 60000));
-
-        event2.conflictNote = `Prayer time changed exceptionally due to conflict with "${event1.title}"`;
-
-        console.log('✅ Prayer time moved to:', event2.startTime);
-        showNotification(`Prayer time "${event2.title}" moved to ${event2.startTime} due to conflict`, 'info');
-    }
-
-    // Show conflict warning
-    function showConflictWarning(event1, event2) {
-        showNotification(`Conflict detected between "${event1.title}" and "${event2.title}"`, 'warning');
-    }
-
-    // ========================================
-    // BULK OPERATIONS
-    // ========================================
-
-    // Initialize bulk operations
-    function initializeBulkOperations() {
-        console.log('🎯 Initializing bulk operations...');
-
-        // Add selection checkboxes to events
-        addSelectionCheckboxes();
-
-        // Add bulk action buttons
-        addBulkActionButtons();
-
-        console.log('✅ Bulk operations initialized');
-    }
-
-    // Add selection checkboxes to events
-    function addSelectionCheckboxes() {
-        document.querySelectorAll('.event-item, .calendar-event, .week-event, .day-event').forEach(eventEl => {
-            // Remove existing checkbox
-            const existingCheckbox = eventEl.querySelector('.event-checkbox');
-            if (existingCheckbox) existingCheckbox.remove();
-
-            // Debug: Check if event has proper ID
-            const eventId = eventEl.dataset.eventId;
-            if (!eventId) {
-                console.warn('⚠️ Event element missing data-event-id:', eventEl);
-                return; // Skip this element if no ID
-            }
-
-            // Add new checkbox
-            const checkbox = document.createElement('input');
-            checkbox.type = 'checkbox';
-            checkbox.className = 'event-checkbox';
-            checkbox.dataset.eventId = eventId;
-            checkbox.addEventListener('change', handleEventSelection);
-
-            eventEl.insertBefore(checkbox, eventEl.firstChild);
-        });
-    }
-
-    // Handle event selection
-    function handleEventSelection(e) {
-        const eventId = e.target.dataset.eventId;
-
-        if (e.target.checked) {
-            selectedEvents.add(eventId);
-        } else {
-            selectedEvents.delete(eventId);
-        }
-
-        updateBulkActionButtons();
-        console.log('Selected events:', selectedEvents.size);
-    }
-
-    // Add bulk action buttons
-    function addBulkActionButtons() {
-        // Remove existing bulk actions
-        const existingBulkActions = document.querySelector('.bulk-actions');
-        if (existingBulkActions) existingBulkActions.remove();
-
-        // Create bulk actions container
-        const bulkActions = document.createElement('div');
-        bulkActions.className = 'bulk-actions';
-        bulkActions.innerHTML = `
-            <div class="bulk-actions-content">
-                <span class="selected-count">0 events selected</span>
-                <div class="bulk-buttons">
-                    <button class="bulk-btn" id="bulk-delete" disabled>
-                        <i class="fa-solid fa-trash"></i> Delete
-                    </button>
-                    <button class="bulk-btn" id="bulk-move" disabled>
-                        <i class="fa-solid fa-arrows-up-down"></i> Move
-                    </button>
-                    <button class="bulk-btn" id="bulk-duplicate" disabled>
-                        <i class="fa-solid fa-copy"></i> Duplicate
-                    </button>
-                    <button class="bulk-btn" id="bulk-export" disabled>
-                        <i class="fa-solid fa-download"></i> Export
-                    </button>
-                </div>
-            </div>
-        `;
-
-        // Insert after event panel
-        const eventPanel = document.querySelector('.event-panel');
-        if (eventPanel) {
-            eventPanel.insertAdjacentElement('afterend', bulkActions);
-        }
-
-        // Add event listeners
-        setupBulkActionListeners();
-    }
-
-    // Setup bulk action listeners
-    function setupBulkActionListeners() {
-        document.getElementById('bulk-delete')?.addEventListener('click', handleBulkDelete);
-        document.getElementById('bulk-move')?.addEventListener('click', handleBulkMove);
-        document.getElementById('bulk-duplicate')?.addEventListener('click', handleBulkDuplicate);
-        document.getElementById('bulk-export')?.addEventListener('click', handleBulkExport);
-    }
-
-    // Update bulk action buttons
-    function updateBulkActionButtons() {
-        const count = selectedEvents.size;
-        const countElement = document.querySelector('.selected-count');
-        const buttons = document.querySelectorAll('.bulk-btn');
-
-        if (countElement) {
-            countElement.textContent = `${count} event${count !== 1 ? 's' : ''} selected`;
-        }
-
-        buttons.forEach(btn => {
-            btn.disabled = count === 0;
-        });
-    }
-
-    // Handle bulk delete
-    function handleBulkDelete() {
-        if (selectedEvents.size === 0) return;
-
-        if (confirm(`Are you sure you want to delete ${selectedEvents.size} events?`)) {
-            selectedEvents.forEach(eventId => {
-                const eventIndex = calendarEvents.findIndex(e => e.id === eventId);
-                if (eventIndex !== -1) {
-                    calendarEvents.splice(eventIndex, 1);
-                }
-            });
-
-            selectedEvents.clear();
-            saveEvents();
-            renderCalendarEnhanced();
-            updateBulkActionButtons();
-
-            showNotification(`${selectedEvents.size} events deleted successfully`, 'success');
-        }
-    }
-
-    // Handle bulk move
-    function handleBulkMove() {
-        if (selectedEvents.size === 0) return;
-
-        // For now, just show a message
-        showNotification('Bulk move functionality coming soon!', 'info');
-    }
-
-    // Handle bulk duplicate
-    function handleBulkDuplicate() {
-        if (selectedEvents.size === 0) return;
-
-        selectedEvents.forEach(eventId => {
-            const event = calendarEvents.find(e => e.id === eventId);
-            if (event) {
-                const duplicatedEvent = {
-                    ...event,
-                    id: generateEventId(),
-                    title: `${event.title} (Copy)`,
-                    startDate: formatDate(new Date()),
-                    endDate: formatDate(new Date())
-                };
-                calendarEvents.push(duplicatedEvent);
-            }
-        });
-
-        saveEvents();
-        renderCalendarEnhanced();
-        updateBulkActionButtons();
-
-        showNotification(`${selectedEvents.size} events duplicated successfully`, 'success');
-    }
-
-    // Handle bulk export
-    function handleBulkExport() {
-        if (selectedEvents.size === 0) return;
-
-        const selectedEventsData = Array.from(selectedEvents).map(eventId =>
-            calendarEvents.find(e => e.id === eventId)
-        ).filter(Boolean);
-
-        exportCalendarData('json', selectedEventsData);
-        showNotification(`${selectedEvents.size} events exported successfully`, 'success');
-    }
-
-    // Generate unique event ID
-    function generateEventId() {
-        return 'event_' + Date.now() + '_' + Math.random().toString(36).substr(2, 9);
-    }
-
-    // ========================================
-    // DAY POPUP FUNCTIONALITY
-    // ========================================
-
-    let currentDayPopup = null;
-
-    // Initialize day popup functionality
-    function initializeDayPopup() {
-        console.log('🎯 Initializing day popup functionality...');
-
-        // Add click listeners to calendar days
-        addDayClickListeners();
-
-        // Create day popup modal
-        createDayPopupModal();
-
-        console.log('✅ Day popup initialized successfully');
-    }
-
-    // Add click listeners to calendar days
-    function addDayClickListeners() {
-        // Month view days
-        document.querySelectorAll('.calendar-day').forEach(dayEl => {
-            dayEl.addEventListener('click', handleDayClick);
-        });
-
-        // Week view days
-        document.querySelectorAll('.day-cell').forEach(dayEl => {
-            dayEl.addEventListener('click', handleDayClick);
-        });
-
-        // Day view slots
-        document.querySelectorAll('.day-slot').forEach(slotEl => {
-            slotEl.addEventListener('click', handleDayClick);
-        });
-    }
-
-    // Handle day click
-    function handleDayClick(e) {
-        e.preventDefault();
-        e.stopPropagation();
-
-        const dayEl = e.target.closest('.calendar-day, .day-cell, .day-slot');
-        if (!dayEl) return;
-
-        // Get the date for this day
-        const date = getDateFromDayElement(dayEl);
-        if (!date) return;
-
-        // Show day popup
-        showDayPopup(date);
-    }
-
-    // Get date from day element
-    function getDateFromDayElement(dayEl) {
-        const currentView = document.querySelector('.calendar-view.active');
-        if (!currentView) return null;
-
-        if (currentView.id === 'month-view') {
-            return getMonthViewDate(dayEl);
-        } else if (currentView.id === 'week-view') {
-            return getWeekViewDate(dayEl);
-        } else if (currentView.id === 'day-view') {
-            return getDayViewDate(dayEl);
-        }
-
-        return null;
-    }
-
-    // Get date for month view
-    function getMonthViewDate(dayEl) {
-        const dayNumber = parseInt(dayEl.textContent);
-        if (isNaN(dayNumber)) return null;
-
-        const date = new Date(currentDate);
-        date.setDate(dayNumber);
-        return date;
-    }
-
-    // Get date for week view
-    function getWeekViewDate(dayEl) {
-        const dayIndex = parseInt(dayEl.dataset.day);
-        if (isNaN(dayIndex)) return null;
-
-        const weekStart = getStartOfWeek();
-        const date = new Date(weekStart);
-        date.setDate(weekStart.getDate() + dayIndex);
-        return date;
-    }
-
-    // Get date for day view
-    function getDayViewDate(dayEl) {
-        return new Date(currentDate);
-    }
-
-    // Create day popup modal
-    function createDayPopupModal() {
-        // Remove existing modal
-        const existingModal = document.getElementById('day-popup-modal');
-        if (existingModal) existingModal.remove();
-
-        // Create modal
-        const modal = document.createElement('div');
-        modal.id = 'day-popup-modal';
-        modal.className = 'modal day-popup-modal';
-        modal.innerHTML = `
-            <div class="modal-content day-popup-content">
-                <div class="modal-header">
-                    <h3 id="day-popup-title">Events for [Date]</h3>
-                    <button class="close-btn" id="close-day-popup">&times;</button>
-                </div>
-                <div class="day-popup-body">
-                    <div class="day-events-header">
-                        <div class="day-info">
-                            <span id="day-date-display"></span>
-                            <span id="day-events-count" class="events-count"></span>
-                        </div>
-                        <div class="day-actions">
-                            <button id="add-event-to-day" class="btn-primary">
-                                <i class="fa-solid fa-plus"></i> Add Event
-                            </button>
-                            <button id="bulk-actions-day" class="btn-secondary">
-                                <i class="fa-solid fa-check-square"></i> Bulk Actions
-                            </button>
-                        </div>
-                    </div>
-                    <div id="day-events-list" class="day-events-list">
-                        <!-- Events will be populated here -->
-                    </div>
-                    <div class="day-events-footer">
-                        <div class="day-stats">
-                            <span id="day-total-events">0 events</span>
-                            <span id="day-total-duration">0 hours</span>
-                        </div>
-                    </div>
-                </div>
-            </div>
-        `;
-
-        document.body.appendChild(modal);
-
-        // Add event listeners
-        setupDayPopupListeners();
-    }
-
-    // Setup day popup listeners
-    function setupDayPopupListeners() {
-        // Close button
-        document.getElementById('close-day-popup')?.addEventListener('click', closeDayPopup);
-
-        // Add event button
-        document.getElementById('add-event-to-day')?.addEventListener('click', handleAddEventToDay);
-
-        // Bulk actions button
-        document.getElementById('bulk-actions-day')?.addEventListener('click', handleBulkActionsDay);
-
-        // Close on outside click
-        document.getElementById('day-popup-modal')?.addEventListener('click', (e) => {
-            if (e.target.id === 'day-popup-modal') {
-                closeDayPopup();
-            }
-        });
-    }
-
-    // Show day popup
-    function showDayPopup(date) {
-        console.log('📅 Showing day popup for:', date);
-        console.log('🔍 showDayPopup: Function called successfully');
-
-        currentDayPopup = date;
-
-        // Update modal title and date
-        const title = document.getElementById('day-popup-title');
-        const dateDisplay = document.getElementById('day-date-display');
-
-        if (title) {
-            title.textContent = `Events for ${formatDate(date, 'MMMM DD, YYYY')}`;
-        }
-
-        if (dateDisplay) {
-            dateDisplay.textContent = formatDate(date, 'dddd, MMMM DD, YYYY');
-        }
-
-        // Get events for this day
-        console.log('🔍 showDayPopup: About to call getEventsForDay with date:', date);
-        const dayEvents = getEventsForDay(date);
-        console.log('🔍 showDayPopup: getEventsForDay returned:', dayEvents.length, 'events');
-
-        // Populate events list
-        populateDayEventsList(dayEvents);
-
-        // Update stats
-        updateDayStats(dayEvents);
-
-        // Show modal
-        const modal = document.getElementById('day-popup-modal');
-        if (modal) {
-            modal.style.display = 'flex';
-            modal.classList.add('show');
-        }
-    }
-
-    // Close day popup
-    function closeDayPopup() {
-        const modal = document.getElementById('day-popup-modal');
-        if (modal) {
-            modal.classList.remove('show');
-            setTimeout(() => {
-                modal.style.display = 'none';
-            }, 300);
-        }
-        currentDayPopup = null;
-    }
-
-    // Get events for a specific day
-    function getEventsForDay(date) {
-        console.log('🔍 getEventsForDay called with date:', date);
-
-        // Format the target date as YYYY-MM-DD
-        const targetDateStr = formatDate(date, 'YYYY-MM-DD');
-        console.log('🔍 Target date string:', targetDateStr);
-        console.log('🔍 calendarEvents length:', calendarEvents.length);
-
-        // Filter events for this day by comparing dates
-        const filteredEvents = calendarEvents.filter(event => {
-            // Get event's start date
-            const eventStartDate = event.startDate || event.start;
-            if (!eventStartDate) return false;
-
-            // Convert event date to YYYY-MM-DD format for comparison
-            let eventDateStr;
-            if (typeof eventStartDate === 'string') {
-                // If it's a string, extract YYYY-MM-DD part
-                eventDateStr = eventStartDate.substring(0, 10);
-            } else if (eventStartDate instanceof Date) {
-                // If it's a Date object, format it
-                eventDateStr = formatDate(eventStartDate, 'YYYY-MM-DD');
-            } else {
-                return false;
-            }
-
-            const matches = eventDateStr === targetDateStr;
-            if (matches) {
-                console.log('✅ Found matching event:', event.title, 'eventDate:', eventDateStr);
-            }
-            return matches;
-        });
-
-        console.log('🔍 Filtered events count:', filteredEvents.length);
-        return filteredEvents;
-    }
-
-    // Populate day events list
-    function populateDayEventsList(events) {
-        const eventsList = document.getElementById('day-events-list');
-        if (!eventsList) return;
-
-        // Clear existing events
-        eventsList.innerHTML = '';
-
-        if (events.length === 0) {
-            eventsList.innerHTML = `
-                <div class="no-events">
-                    <i class="fa-solid fa-calendar-plus"></i>
-                    <p>No events scheduled for this day</p>
-                    <button class="btn-primary" onclick="handleAddEventToDay()">
-                        <i class="fa-solid fa-plus"></i> Add First Event
-                    </button>
-                </div>
-            `;
-            return;
-        }
-
-        // Sort events by time
-        const sortedEvents = events.sort((a, b) => {
-            const timeA = a.startTime || '00:00';
-            const timeB = b.startTime || '00:00';
-            return timeA.localeCompare(timeB);
-        });
-
-        // Create event items
-        sortedEvents.forEach(event => {
-            const eventItem = createDayEventItem(event);
-            eventsList.appendChild(eventItem);
-        });
-
-        // Update events count
-        const countElement = document.getElementById('day-events-count');
-        if (countElement) {
-            countElement.textContent = `${events.length} event${events.length !== 1 ? 's' : ''}`;
-        }
-    }
-
-    // Create day event item
-    function createDayEventItem(event) {
-        const eventItem = document.createElement('div');
-        eventItem.className = 'day-event-item';
-        eventItem.dataset.eventId = event.id;
-
-        // Add conflict indicators
-        if (event.conflictNote) {
-            eventItem.classList.add('prayer-rescheduled');
-        }
-
-        const timeDisplay = event.startTime ? formatTime(new Date(`2000-01-01T${event.startTime}`)) : 'All Day';
-        const duration = getEventDuration(event);
-        const endTime = event.endTime ? formatTime(new Date(`2000-01-01T${event.endTime}`)) : null;
-
-        eventItem.innerHTML = `
-            <div class="event-time">
-                <span class="start-time">${timeDisplay}</span>
-                ${endTime ? `<span class="end-time">- ${endTime}</span>` : ''}
-                <span class="duration">(${duration} min)</span>
-            </div>
-            <div class="event-details">
-                <div class="event-title">${event.title}</div>
-                ${event.description ? `<div class="event-description">${event.description}</div>` : ''}
-                <div class="event-meta">
-                    <span class="event-category ${event.category}">${event.category}</span>
-                    ${event.meetingType && event.meetingType !== 'none' ? `<span class="meeting-type">${event.meetingType}</span>` : ''}
-                    ${event.conflictNote ? `<span class="conflict-note">${event.conflictNote}</span>` : ''}
-                </div>
-            </div>
-            <div class="event-actions">
-                <button class="action-btn edit-btn" onclick="editEventFromDayPopup('${event.id}')" title="Edit Event">
-                    <i class="fa-solid fa-edit"></i>
-                </button>
-                <button class="action-btn delete-btn" onclick="deleteEventFromDayPopup('${event.id}')" title="Delete Event">
-                    <i class="fa-solid fa-trash"></i>
-                </button>
-                <button class="action-btn duplicate-btn" onclick="duplicateEventFromDayPopup('${event.id}')" title="Duplicate Event">
-                    <i class="fa-solid fa-copy"></i>
-                </button>
-            </div>
-        `;
-
-        return eventItem;
-    }
-
-    // Update day stats
-    function updateDayStats(events) {
-        const totalEvents = document.getElementById('day-total-events');
-        const totalDuration = document.getElementById('day-total-duration');
-
-        if (totalEvents) {
-            totalEvents.textContent = `${events.length} event${events.length !== 1 ? 's' : ''}`;
-        }
-
-        if (totalDuration) {
-            const totalMinutes = events.reduce((total, event) => {
-                return total + getEventDuration(event);
-            }, 0);
-            const hours = Math.floor(totalMinutes / 60);
-            const minutes = totalMinutes % 60;
-            totalDuration.textContent = `${hours}h ${minutes}m`;
-        }
-    }
-
-    // Handle add event to day
-    function handleAddEventToDay() {
-        if (!currentDayPopup) return;
-
-        // Close day popup
-        closeDayPopup();
-
-        // Open event modal with pre-filled date
-        const event = {
-            startDate: formatDate(currentDayPopup),
-            endDate: formatDate(currentDayPopup)
-        };
-
-        openEventModal(event);
-    }
-
-    // Handle bulk actions for day
-    function handleBulkActionsDay() {
-        const selectedCheckboxes = document.querySelectorAll('.day-event-item .event-checkbox:checked');
-        if (selectedCheckboxes.length === 0) {
-            showNotification('Please select events first', 'warning');
-            return;
-        }
-
-        // Show bulk actions menu
-        showBulkActionsMenu(Array.from(selectedCheckboxes).map(cb => cb.dataset.eventId));
-    }
-
-    // Show bulk actions menu
-    function showBulkActionsMenu(eventIds) {
-        const menu = document.createElement('div');
-        menu.className = 'bulk-actions-menu';
-        menu.innerHTML = `
-            <div class="bulk-menu-content">
-                <h4>Bulk Actions (${eventIds.length} events)</h4>
-                <div class="bulk-menu-buttons">
-                    <button class="bulk-menu-btn" onclick="bulkDeleteFromDayPopup([${eventIds.map(id => `'${id}'`).join(',')}])">
-                        <i class="fa-solid fa-trash"></i> Delete
-                    </button>
-                    <button class="bulk-menu-btn" onclick="bulkMoveFromDayPopup([${eventIds.map(id => `'${id}'`).join(',')}])">
-                        <i class="fa-solid fa-arrows-up-down"></i> Move
-                    </button>
-                    <button class="bulk-menu-btn" onclick="bulkDuplicateFromDayPopup([${eventIds.map(id => `'${id}'`).join(',')}])">
-                        <i class="fa-solid fa-copy"></i> Duplicate
-                    </button>
-                    <button class="bulk-menu-btn" onclick="bulkExportFromDayPopup([${eventIds.map(id => `'${id}'`).join(',')}])">
-                        <i class="fa-solid fa-download"></i> Export
-                    </button>
-                </div>
-            </div>
-        `;
-
-        document.body.appendChild(menu);
-
-        // Close menu on outside click
-        setTimeout(() => {
-            document.addEventListener('click', function closeMenu(e) {
-                if (!menu.contains(e.target)) {
-                    menu.remove();
-                    document.removeEventListener('click', closeMenu);
-                }
-            });
-        }, 100);
-    }
-
-    // Edit event from day popup
-    function editEventFromDayPopup(eventId) {
-        const event = calendarEvents.find(e => e.id === eventId);
-        if (event) {
-            closeDayPopup();
-            editEvent(event);
-        }
-    }
-
-    // Delete event from day popup
-    function deleteEventFromDayPopup(eventId) {
-        if (confirm('Are you sure you want to delete this event?')) {
-            deleteEvent(eventId);
-            // Refresh day popup if it's open
-            if (currentDayPopup) {
-                const dayEvents = getEventsForDay(currentDayPopup);
-                populateDayEventsList(dayEvents);
-                updateDayStats(dayEvents);
-            }
-        }
-    }
-
-    // Duplicate event from day popup
-    function duplicateEventFromDayPopup(eventId) {
-        const event = calendarEvents.find(e => e.id === eventId);
-        if (event) {
-            const duplicatedEvent = {
-                ...event,
-                id: generateEventId(),
-                title: `${event.title} (Copy)`,
-                startDate: formatDate(currentDayPopup),
-                endDate: formatDate(currentDayPopup)
-            };
-            calendarEvents.push(duplicatedEvent);
-            saveEvents();
-
-            // Refresh day popup
-            if (currentDayPopup) {
-                const dayEvents = getEventsForDay(currentDayPopup);
-                populateDayEventsList(dayEvents);
-                updateDayStats(dayEvents);
-            }
-
-            showNotification('Event duplicated successfully', 'success');
-        }
-    }
-
-    // Bulk delete from day popup
-    function bulkDeleteFromDayPopup(eventIds) {
-        if (confirm(`Are you sure you want to delete ${eventIds.length} events?`)) {
-            eventIds.forEach(eventId => {
-                const eventIndex = calendarEvents.findIndex(e => e.id === eventId);
-                if (eventIndex !== -1) {
-                    calendarEvents.splice(eventIndex, 1);
-                }
-            });
-
-            saveEvents();
-
-            // Refresh day popup
-            if (currentDayPopup) {
-                const dayEvents = getEventsForDay(currentDayPopup);
-                populateDayEventsList(dayEvents);
-                updateDayStats(dayEvents);
-            }
-
-            showNotification(`${eventIds.length} events deleted successfully`, 'success');
-        }
-    }
-
-    // Bulk move from day popup
-    function bulkMoveFromDayPopup(eventIds) {
-        showNotification('Bulk move functionality coming soon!', 'info');
-    }
-
-    // Bulk duplicate from day popup
-    function bulkDuplicateFromDayPopup(eventIds) {
-        eventIds.forEach(eventId => {
-            const event = calendarEvents.find(e => e.id === eventId);
-            if (event) {
-                const duplicatedEvent = {
-                    ...event,
-                    id: generateEventId(),
-                    title: `${event.title} (Copy)`,
-                    startDate: formatDate(currentDayPopup),
-                    endDate: formatDate(currentDayPopup)
-                };
-                calendarEvents.push(duplicatedEvent);
-            }
-        });
-
-        saveEvents();
-
-        // Refresh day popup
-        if (currentDayPopup) {
-            const dayEvents = getEventsForDay(currentDayPopup);
-            populateDayEventsList(dayEvents);
-            updateDayStats(dayEvents);
-        }
-
-        showNotification(`${eventIds.length} events duplicated successfully`, 'success');
-    }
-
-    // Bulk export from day popup
-    function bulkExportFromDayPopup(eventIds) {
-        const selectedEventsData = eventIds.map(eventId =>
-            calendarEvents.find(e => e.id === eventId)
-        ).filter(Boolean);
-
-        exportCalendarData('json', selectedEventsData);
-        showNotification(`${eventIds.length} events exported successfully`, 'success');
-    }
-
-    // Expose day popup functions to global scope
-    window.editEventFromDayPopup = editEventFromDayPopup;
-    window.deleteEventFromDayPopup = deleteEventFromDayPopup;
-    window.duplicateEventFromDayPopup = duplicateEventFromDayPopup;
-    window.bulkDeleteFromDayPopup = bulkDeleteFromDayPopup;
-    window.bulkMoveFromDayPopup = bulkMoveFromDayPopup;
-    window.bulkDuplicateFromDayPopup = bulkDuplicateFromDayPopup;
-    window.bulkExportFromDayPopup = bulkExportFromDayPopup;
-
-    // ========================================
-    // CSS STYLES FOR DRAG & DROP
-    // ========================================
-
-    // Add CSS styles for drag and drop
-    function addDragAndDropStyles() {
-        const style = document.createElement('style');
-        style.textContent = `
-            /* Drag and Drop Styles */
-            .event-item, .calendar-event, .week-event, .day-event {
-                position: relative;
-                cursor: move;
-                transition: all 0.2s ease;
-            }
-            
-            .event-item:hover, .calendar-event:hover, .week-event:hover, .day-event:hover {
-                transform: translateY(-2px);
-                box-shadow: 0 4px 8px rgba(0,0,0,0.2);
-            }
-            
-            /* Drag and drop styles disabled */
-            .event-item.dragging, .calendar-event.dragging, .week-event.dragging, .day-event.dragging {
-                /* opacity: 0.7;
-                transform: rotate(5deg) scale(1.05);
-                z-index: 1000;
-                box-shadow: 0 8px 16px rgba(0,0,0,0.3); */
-            }
-            
-            /* Resize Handles */
-            /* Resize handles disabled */
-            .resize-handle {
-                display: none !important;
-            }
-            
-            /* Original resize handle styles - DISABLED
-            .resize-handle {
-                position: absolute;
-                background: rgba(255,255,255,0.8);
-                border: 1px solid #ccc;
-                border-radius: 2px;
-                font-size: 10px;
-                color: #666;
-                cursor: pointer;
-                display: flex;
-                align-items: center;
-                justify-content: center;
-                z-index: 10;
-            }
-            
-            .resize-top {
-                top: -5px;
-                left: 50%;
-                transform: translateX(-50%);
-                width: 20px;
-                height: 10px;
-            }
-            
-            .resize-bottom {
-                bottom: -5px;
-                left: 50%;
-                transform: translateX(-50%);
-                width: 20px;
-                height: 10px;
-            }
-            
-            .resize-right {
-                right: -5px;
-                top: 50%;
-                transform: translateY(-50%);
-                width: 10px;
-                height: 20px;
-            }
-            
-            .resize-handle:hover {
-                background: #007bff;
-                color: white;
-            }
-            */
-            
-            /* Drop Zones */
-            .calendar-day, .day-cell, .day-slot {
-                transition: all 0.2s ease;
-            }
-            
-            .drop-zone-active {
-                background: rgba(0, 123, 255, 0.1) !important;
-                border: 2px dashed #007bff !important;
-                border-radius: 4px;
-            }
-            
-            /* Event Selection */
-            .event-checkbox {
-                position: absolute;
-                top: 5px;
-                left: 5px;
-                z-index: 5;
-            }
-            
-            .event-item.selected, .calendar-event.selected, .week-event.selected, .day-event.selected {
-                border: 2px solid #007bff;
-                background: rgba(0, 123, 255, 0.1);
-            }
-            
-            /* Bulk Actions */
-            .bulk-actions {
-                position: fixed;
-                bottom: 20px;
-                left: 50%;
-                transform: translateX(-50%);
-                background: var(--background-color);
-                border: 1px solid var(--border-color);
-                border-radius: 8px;
-                padding: 15px 20px;
-                box-shadow: 0 4px 12px rgba(0,0,0,0.3);
-                z-index: 1000;
-                display: none;
-            }
-            
-            .bulk-actions.show {
-                display: block;
-            }
-            
-            .bulk-actions-content {
-                display: flex;
-                align-items: center;
-                gap: 15px;
-            }
-            
-            .selected-count {
-                font-weight: 600;
-                color: var(--text-color);
-            }
-            
-            .bulk-buttons {
-                display: flex;
-                gap: 10px;
-            }
-            
-            .bulk-btn {
-                padding: 8px 16px;
-                border: 1px solid var(--border-color);
-                background: var(--background-color);
-                color: var(--text-color);
-                border-radius: 4px;
-                cursor: pointer;
-                transition: all 0.2s ease;
-                display: flex;
-                align-items: center;
-                gap: 5px;
-            }
-            
-            .bulk-btn:hover:not(:disabled) {
-                background: var(--primary-color);
-                color: white;
-                border-color: var(--primary-color);
-            }
-            
-            .bulk-btn:disabled {
-                opacity: 0.5;
-                cursor: not-allowed;
-            }
-            
-            /* Conflict Indicators */
-            .event-conflict {
-                border-left: 4px solid #ff6b6b !important;
-                background: rgba(255, 107, 107, 0.1) !important;
-            }
-            
-            .event-conflict::after {
-                content: "⚠️";
-                position: absolute;
-                top: 5px;
-                right: 5px;
-                font-size: 12px;
-            }
-            
-            .prayer-rescheduled {
-                border-left: 4px solid #ffa500 !important;
-                background: rgba(255, 165, 0, 0.1) !important;
-            }
-            
-            .prayer-rescheduled::after {
-                content: "🕌";
-                position: absolute;
-                top: 5px;
-                right: 5px;
-                font-size: 12px;
-            }
-            
-            /* Day Popup Styles */
-            .day-popup-modal {
-                z-index: 2000;
-            }
-            
-            .day-popup-content {
-                max-width: 800px;
-                width: 90vw;
-                max-height: 80vh;
-                overflow: hidden;
-            }
-            
-            .day-popup-body {
-                display: flex;
-                flex-direction: column;
-                height: 100%;
-            }
-            
-            .day-events-header {
-                display: flex;
-                justify-content: space-between;
-                align-items: center;
-                padding: 20px;
-                border-bottom: 1px solid var(--border-color);
-                background: var(--background-color);
-            }
-            
-            .day-info {
-                display: flex;
-                flex-direction: column;
-                gap: 5px;
-            }
-            
-            .day-info span:first-child {
-                font-size: 1.2rem;
-                font-weight: 600;
-                color: var(--text-color);
-            }
-            
-            .events-count {
-                font-size: 0.9rem;
-                color: var(--primary-color);
-                font-weight: 500;
-            }
-            
-            .day-actions {
-                display: flex;
-                gap: 10px;
-            }
-            
-            .day-events-list {
-                flex: 1;
-                overflow-y: auto;
-                padding: 20px;
-                max-height: 400px;
-            }
-            
-            .day-event-item {
-                display: flex;
-                align-items: center;
-                padding: 15px;
-                margin-bottom: 10px;
-                background: var(--background-color);
-                border: 1px solid var(--border-color);
-                border-radius: 8px;
-                transition: all 0.2s ease;
-                position: relative;
-            }
-            
-            .day-event-item:hover {
-                transform: translateY(-2px);
-                box-shadow: 0 4px 8px rgba(0,0,0,0.1);
-                border-color: var(--primary-color);
-            }
-            
-            .event-time {
-                min-width: 120px;
-                display: flex;
-                flex-direction: column;
-                gap: 2px;
-                margin-right: 15px;
-            }
-            
-            .start-time {
-                font-weight: 600;
-                color: var(--primary-color);
-                font-size: 0.9rem;
-            }
-            
-            .end-time {
-                font-size: 0.8rem;
-                color: var(--text-color);
-                opacity: 0.7;
-            }
-            
-            .duration {
-                font-size: 0.7rem;
-                color: var(--text-color);
-                opacity: 0.6;
-            }
-            
-            .event-details {
-                flex: 1;
-                display: flex;
-                flex-direction: column;
-                gap: 5px;
-            }
-            
-            .event-title {
-                font-weight: 600;
-                color: var(--text-color);
-                font-size: 1rem;
-            }
-            
-            .event-description {
-                color: var(--text-color);
-                opacity: 0.8;
-                font-size: 0.9rem;
-                line-height: 1.4;
-            }
-            
-            .event-meta {
-                display: flex;
-                gap: 8px;
-                flex-wrap: wrap;
-            }
-            
-            .event-category {
-                padding: 2px 8px;
-                border-radius: 12px;
-                font-size: 0.7rem;
-                font-weight: 500;
-                text-transform: uppercase;
-            }
-            
-            .event-category.prayer {
-                background: rgba(34, 197, 94, 0.2);
-                color: #22c55e;
-            }
-            
-            .event-category.islamic {
-                background: rgba(59, 130, 246, 0.2);
-                color: #3b82f6;
-            }
-            
-            .event-category.personal {
-                background: rgba(168, 85, 247, 0.2);
-                color: #a855f7;
-            }
-            
-            .event-category.work {
-                background: rgba(245, 158, 11, 0.2);
-                color: #f59e0b;
-            }
-            
-            .event-category.reminder {
-                background: rgba(239, 68, 68, 0.2);
-                color: #ef4444;
-            }
-            
-            .event-category.holiday {
-                background: rgba(236, 72, 153, 0.2);
-                color: #ec4899;
-            }
-            
-            .meeting-type {
-                padding: 2px 8px;
-                border-radius: 12px;
-                font-size: 0.7rem;
-                background: rgba(107, 114, 128, 0.2);
-                color: #6b7280;
-            }
-            
-            .conflict-note {
-                padding: 2px 8px;
-                border-radius: 12px;
-                font-size: 0.7rem;
-                background: rgba(255, 165, 0, 0.2);
-                color: #ffa500;
-                font-style: italic;
-            }
-            
-            .event-actions {
-                display: flex;
-                gap: 5px;
-                margin-left: 10px;
-            }
-            
-            .action-btn {
-                width: 32px;
-                height: 32px;
-                border: none;
-                border-radius: 6px;
-                cursor: pointer;
-                display: flex;
-                align-items: center;
-                justify-content: center;
-                transition: all 0.2s ease;
-                font-size: 0.8rem;
-            }
-            
-            .edit-btn {
-                background: rgba(59, 130, 246, 0.1);
-                color: #3b82f6;
-            }
-            
-            .edit-btn:hover {
-                background: #3b82f6;
-                color: white;
-            }
-            
-            .delete-btn {
-                background: rgba(239, 68, 68, 0.1);
-                color: #ef4444;
-            }
-            
-            .delete-btn:hover {
-                background: #ef4444;
-                color: white;
-            }
-            
-            .duplicate-btn {
-                background: rgba(107, 114, 128, 0.1);
-                color: #6b7280;
-            }
-            
-            .duplicate-btn:hover {
-                background: #6b7280;
-                color: white;
-            }
-            
-            .day-events-footer {
-                padding: 15px 20px;
-                border-top: 1px solid var(--border-color);
-                background: var(--background-color);
-            }
-            
-            .day-stats {
-                display: flex;
-                gap: 20px;
-                font-size: 0.9rem;
-                color: var(--text-color);
-                opacity: 0.8;
-            }
-            
-            .no-events {
-                text-align: center;
-                padding: 40px 20px;
-                color: var(--text-color);
-                opacity: 0.6;
-            }
-            
-            .no-events i {
-                font-size: 3rem;
-                margin-bottom: 15px;
-                color: var(--primary-color);
-            }
-            
-            .no-events p {
-                margin: 10px 0 20px;
-                font-size: 1.1rem;
-            }
-            
-            .bulk-actions-menu {
-                position: fixed;
-                top: 50%;
-                left: 50%;
-                transform: translate(-50%, -50%);
-                background: var(--background-color);
-                border: 1px solid var(--border-color);
-                border-radius: 8px;
-                padding: 20px;
-                box-shadow: 0 8px 16px rgba(0,0,0,0.3);
-                z-index: 3000;
-            }
-            
-            .bulk-menu-content h4 {
-                margin: 0 0 15px 0;
-                color: var(--text-color);
-            }
-            
-            .bulk-menu-buttons {
-                display: flex;
-                gap: 10px;
-                flex-wrap: wrap;
-            }
-            
-            .bulk-menu-btn {
-                padding: 8px 16px;
-                border: 1px solid var(--border-color);
-                background: var(--background-color);
-                color: var(--text-color);
-                border-radius: 4px;
-                cursor: pointer;
-                transition: all 0.2s ease;
-                display: flex;
-                align-items: center;
-                gap: 5px;
-                font-size: 0.9rem;
-            }
-            
-            .bulk-menu-btn:hover {
-                background: var(--primary-color);
-                color: white;
-                border-color: var(--primary-color);
-            }
-        `;
-
-        document.head.appendChild(style);
-    }
-
-    // Expose functions to global scope for HTML onclick handlers
-    window.syncWithGoogle = syncWithGoogle;
-    window.syncWithMicrosoft = syncWithMicrosoft;
-    window.fullSync = fullSync;
-    window.reauthorizeGoogle = reauthorizeGoogle;
-    window.reauthorizeMicrosoft = reauthorizeMicrosoft;
-    window.refreshGoogleToken = refreshGoogleToken;
-    window.refreshMicrosoftToken = refreshMicrosoftToken;
-    window.clearMicrosoftTokens = clearMicrosoftTokens;
-    window.debugMicrosoftOAuth = debugMicrosoftOAuth;
-    window.testMicrosoftOAuth = testMicrosoftOAuth;
-    window.testMicrosoftConfig = testMicrosoftConfig;
-    window.checkMicrosoftCallback = checkMicrosoftCallback;
-    window.triggerMicrosoftOAuth = triggerMicrosoftOAuth;
-
-    // Debug: Log function exposure
-    console.log('🔧 [Calendar] Functions exposed to global scope:', {
-        syncWithGoogle: typeof window.syncWithGoogle,
-        syncWithMicrosoft: typeof window.syncWithMicrosoft,
-        fullSync: typeof window.fullSync,
-        reauthorizeGoogle: typeof window.reauthorizeGoogle,
-        reauthorizeMicrosoft: typeof window.reauthorizeMicrosoft,
-        refreshGoogleToken: typeof window.refreshGoogleToken,
-        refreshMicrosoftToken: typeof window.refreshMicrosoftToken
-    });
-
-    // Debug function to check calendar visibility
-    function debugCalendarVisibility() {
-        console.log('🔍 Debugging calendar visibility...');
-        console.log('📅 Month view element:', document.getElementById('month-view'));
-        console.log('📅 Month grid element:', document.getElementById('month-grid'));
-        console.log('📅 Calendar grid element:', document.querySelector('.calendar-grid'));
-        console.log('📅 Calendar views container:', document.querySelector('.calendar-views'));
-        console.log('📅 Current date:', currentDate);
-        console.log('📅 Current year:', currentDate.getFullYear());
-        console.log('📅 Current month:', currentDate.getMonth());
-        console.log('📅 Events count:', events.length);
-        console.log('📅 Calendar events count:', calendarEvents.length);
-    }
-
-    // Run debug after a short delay
-    setTimeout(debugCalendarVisibility, 1000);
-
-    // Manual trigger for testing (remove in production)
-    setTimeout(() => {
-        console.log('🧪 Manual UI test triggered');
-        setupViewModeButtons();
-        setupThemeSelector();
-
-        // Force render the calendar
-        console.log('🔄 Force rendering calendar...');
-        renderCalendarEnhanced();
-    }, 2000);
-
-    // Add demo data for testing (old function)
-    function addDemoDataOld() {
-        if (events.length === 0) {
-            const demoEvents = [
-                {
-                    id: 'demo-1',
-                    title: 'Team Meeting',
-                    description: 'Weekly team standup meeting',
-                    startDate: new Date(Date.now() + 24 * 60 * 60 * 1000), // Tomorrow
-                    endDate: new Date(Date.now() + 24 * 60 * 60 * 1000 + 60 * 60 * 1000), // 1 hour later
-                    category: 'work',
-                    meetingType: 'teams',
-                    meetingLink: 'https://teams.microsoft.com/l/meetup-join/123456789',
-                    sendEmail: true
-                },
-                {
-                    id: 'demo-2',
-                    title: 'Prayer Time - Fajr',
-                    description: 'Morning prayer',
-                    startDate: new Date(Date.now() + 2 * 24 * 60 * 60 * 1000), // Day after tomorrow
-                    category: 'prayer',
-                },
-                {
-                    id: 'demo-3',
-                    title: 'Project Deadline',
-                    description: 'Final project submission',
-                    startDate: new Date(Date.now() + 7 * 24 * 60 * 60 * 1000), // Next week
-                    category: 'work',
-                    reminder: true
-                }
-            ];
-
-            events = demoEvents;
-            saveEvents();
-            renderEventsList();
-            renderCalendar();
-
-            showNotification('Demo data loaded! Try the integrations now.', 'info', 5000);
-        }
-    }
-
-    // Initialize authentication system
-    auth.init();
-
-
-    // Check for OAuth callback on page load
-    checkMicrosoftCallback();
-    if (typeof checkGoogleCallback === 'function') {
-        checkGoogleCallback();
-    }
-
-    // Start the application
-    initialize();
-
-    // Demo data loading removed - using real data only
-
-    // --- expose selected APIs & state to the global scope for tools/self-checks ---
-    (function exposeCalendarGlobals() {
-        const g = typeof window !== 'undefined' ? window : globalThis;
-
-        try {
-            if (typeof renderCalendarEnhanced === 'function' && !g.renderCalendarEnhanced) {
-                g.renderCalendarEnhanced = renderCalendarEnhanced;
-            }
-        } catch {}
-
-        try {
-            if (typeof saveEvents === 'function' && !g.saveEvents) {
-                g.saveEvents = saveEvents;
-            }
-        } catch {}
-
-        try {
-            if (typeof exportCalendarData === 'function' && !g.exportCalendarData) {
-                g.exportCalendarData = exportCalendarData;
-            }
-        } catch {}
-
-        try {
-            // expose the live events array; keep alias "events" for legacy tools
-            if (typeof calendarEvents !== 'undefined') {
-                g.calendarEvents = calendarEvents;
-                if (!g.events) g.events = g.calendarEvents;
-            }
-        } catch {}
-
-        console.info('🔧 [Calendar] Globals exposed:', {
-            renderCalendarEnhanced: typeof g.renderCalendarEnhanced,
-            saveEvents: typeof g.saveEvents,
-            exportCalendarData: typeof g.exportCalendarData,
-            hasCalendarEvents: Array.isArray(g.calendarEvents),
-            eventsAlias: Array.isArray(g.events)
-        });
-
-        // Clean up any test events
-        cleanupTestEvents();
-
-        // Only expose globals in development mode
-        if (window.__DEV__ || localStorage.getItem('calendar-dev-mode') === 'true') {
-            exposeDevGlobals();
-        }
-    })();
-
-    // Expose development globals
-    function exposeDevGlobals() {
-        const g = typeof window !== 'undefined' ? window : globalThis;
-
-        g.calendarDebug = {
-            auth,
-            logger,
-            renderLock,
-            eventDeduplicator,
-            calendarEvents,
-            events,
-            renderCalendarEnhanced,
-            saveEvents,
-            exportCalendarData
-        };
-
-        logger.info('🔧 [DEV] Debug globals exposed under window.calendarDebug');
-    }
-
-    // Clean up test events function
-    function cleanupTestEvents() {
-        const testEventTitles = [
-            'SmokeTest Event',
-            'Test Event',
-            'Demo Event',
-            'Sample Event',
-            'Debug Event'
-        ];
-
-        const originalCount = calendarEvents.length;
-        calendarEvents = calendarEvents.filter(event =>
-            !testEventTitles.some(testTitle =>
-                event.title && event.title.toLowerCase().includes(testTitle.toLowerCase())
-            )
-        );
-
-        const removedCount = originalCount - calendarEvents.length;
-        if (removedCount > 0) {
-            console.log(`🧹 Cleaned up ${removedCount} test events`);
-            events = [...calendarEvents];
-            saveEvents();
-            renderCalendarEnhanced();
-        }
-    }
-});
-
-})(); // End of IIFE for double initialization prevention
-
-// Functions will be exposed to global scope after DOMContentLoaded event
-
-// Expose additional functions for debugging
-window.forceReloadEvents = function() {
-    console.log('🔄 Force reloading events...');
-    if (typeof loadEventsFromLocalStorage === 'function') {
-        loadEventsFromLocalStorage();
-    }
-    if (typeof renderCalendarEnhanced === 'function') {
-        renderCalendarEnhanced();
-    }
-};
-=======
 // ===== Theme toggle =====
 const html = document.documentElement;
 document.addEventListener('DOMContentLoaded', () => {
@@ -8975,5 +350,4 @@
   });
 }
 async function refreshPrayerTimes(){ /* hook your endpoint here if available */ }
-setTodayPanel();
->>>>>>> 327909bd
+setTodayPanel();